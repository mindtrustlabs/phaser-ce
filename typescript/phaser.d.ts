--- conflicted
+++ resolved
@@ -3138,13 +3138,8 @@
         add(object: Phaser.Sprite | Phaser.Sprite[] | Phaser.Image | Phaser.Image[]): Phaser.Video;
         addToWorld(x?: number, y?: number, anchorX?: number, anchorY?: Number, scaleX?: number, scaleY?: number): Phaser.Image;
         createVideoFromBlob(blob: Blob): Phaser.Video;
-<<<<<<< HEAD
         startMediaStream(captureAudio?: boolean | MediaTrackConstraints, width?: number, height?: number, captureVideo?: MediaTrackConstraints): Phaser.Video;
-        createVideoFromURL(url: string, autoplay?: boolean): Phaser.Video;
-=======
-        startMediaStream(captureAudio?: boolean, width?: number, height?: number): Phaser.Video;
         createVideoFromURL(url: string, autoplay?: boolean, crossOrigin?: string): Phaser.Video;
->>>>>>> f3288836
         changeSource(src: string, autoplay?: boolean): Phaser.Video;
         connectToMediaStram(video: any, stream: any): Phaser.Video;
         destroy(): void;
