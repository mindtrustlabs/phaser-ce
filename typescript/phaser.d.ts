--- conflicted
+++ resolved
@@ -1832,11 +1832,8 @@
         resetChild(child: any, x?: number, y?: number, key?: string | Phaser.RenderTexture | Phaser.BitmapData | Phaser.Video | PIXI.Texture, frame?: string | number): any;
         resetCursor(index?: number): any;
         reverse(): void;
-<<<<<<< HEAD
         reviveAll(): void;
-=======
         scatter(rect?: Phaser.Rectangle, checkExists?: boolean);
->>>>>>> 8253782d
         sendToBack(child: any): any;
         set(child: any, key: string[], value: any, operation?: number, force?: boolean): boolean;
         setAll(key: string, value: any, checkAlive?: boolean, checkVisible?: boolean, operation?: number, force?: boolean): void;
