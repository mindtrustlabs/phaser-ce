--- conflicted
+++ resolved
@@ -157,27 +157,7 @@
 
 /**
  * Fix for Object.assign not existing on older devices
- * @see https://developer.mozilla.org/de/docs/Web/JavaScript/Reference/Global_Objects/Object/assign#Polyfill
  */
-<<<<<<< HEAD
-if (typeof Object.assign !== 'function') {
-  Object.assign = function(target) {
-    'use strict';
-    if (target == null) { // TypeError if undefined or null
-      throw new TypeError('Cannot convert undefined or null to object');
-    }
-
-    var to = Object(target);
-    for (var index = 1; index < arguments.length; index++) {
-      var nextSource = arguments[index];
-
-      if (nextSource != null) { // Skip over if undefined or null
-        for (var nextKey in nextSource) {
-          // Avoid bugs when hasOwnProperty is shadowed
-          if (Object.prototype.hasOwnProperty.call(nextSource, nextKey)) {
-            to[nextKey] = nextSource[nextKey];
-          }
-=======
 
 if (!Object.assign) {
     /* jshint -W098 */
@@ -203,7 +183,6 @@
                     }
                 }
             }
->>>>>>> da728a5c
         }
         return to;
     };
