--- conflicted
+++ resolved
@@ -138,13 +138,13 @@
     this._results = [];
 
     /**
-    * @property {number} _tempA - Internal cache var.
+    * @property {number} _tempA - Internal var.
     * @private
     */
     this._tempA = 0;
 
     /**
-    * @property {number} _tempB - Internal cache var.
+    * @property {number} _tempB - Internal var.
     * @private
     */
     this._tempB = 0;
@@ -210,13 +210,9 @@
             visible: true,
             properties: {},
             indexes: [],
-<<<<<<< HEAD
-            dirty: true
-=======
             callbacks: [],
             bodies: [],
             data: output
->>>>>>> 901a7f13
 
         });
 
@@ -291,14 +287,9 @@
 
             this.tilesets.push(newSet);
 
-<<<<<<< HEAD
-    /*
-    createFromTiles: function (layer, tileIndex, key, frame, group) {
-=======
             var i = this.tilesets.length - 1;
             var x = tileMargin;
             var y = tileMargin;
->>>>>>> 901a7f13
 
             var count = 0;
             var countX = 0;
@@ -339,7 +330,6 @@
         return false;
 
     },
-    */
 
     /**
     * Creates a Sprite for every object matching the given gid in the map data. You can optionally specify the group that the Sprite will be created in. If none is
@@ -990,12 +980,8 @@
                 this.layers[layer].data[y][x].resetCollision();
             }
 
-<<<<<<< HEAD
-            this.layers[layer].dirty = true;
-=======
 			this.layers[layer].dirty = true;
 
->>>>>>> 901a7f13
             this.calculateFaces(layer);
         }
 
@@ -1152,15 +1138,15 @@
         }
 
         //  Find out the difference between tileblock[1].x/y and x/y and use it as an offset, as it's the top left of the block to paste
-        var diffX = x - tileblock[1].x;
-        var diffY = y - tileblock[1].y;
+        var diffX = tileblock[1].x - x;
+        var diffY = tileblock[1].y - y;
 
         for (var i = 1; i < tileblock.length; i++)
         {
             this.layers[layer].data[ diffY + tileblock[i].y ][ diffX + tileblock[i].x ].copy(tileblock[i]);
         }
 
-        this.layers[layer].dirty = true;
+		this.layers[layer].dirty = true;
         this.calculateFaces(layer);
 
     },
