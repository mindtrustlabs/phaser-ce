# Change Log

## Version 2.7.4 - to be announced

<<<<<<< HEAD
* `overlapR`, `overlapX`, and `overlapY` are now reset to 0 when an Arcade Physics Body isn't colliding (#23)
=======
* Changed bower package name to `phaser-ce`.
>>>>>>> f009d94e
* Fixed Arcade.Body.reset() so it resizes the body if the sprite scale has changed (#10).
* New method Phaser.Math.hypot() calculates the length of the hypotenuse spanning two given lengths
* Emitter.explode() now launches all particles if the `quantity` argument is omitted (#7). You should pass quantity `0` if you want to launch no particles.
* Changed Loader.loadImageTag behavior to exclude firefox from loading cached images (#2534)
* Added yarn lock file
* Added travis-ci build script
* Added copyBitmapData function to Phaser.Bitmap.

## Version 2.7.3 - 9th January 2017

* Replaced missing jshintrc file (#2912)
* Added tempPoint argument / undefined block to Graphics.containsPoint
* Fixed Text.setCharacterLimit conditional check
* Added resolution argument to LoaderParser.jsonBitmapFont
* Fixed Phaser.Plugin.AStar TypeScript definitions to match plugin source

## Version 2.7.2 - 6th December 2016

### New Features

* Added feature: set character limit with suffix

### Updates

* Clarification of time units in Phaser.Sound
* Clarification of `group.exists` behavior
* Clarification of fixedToCamera semantics
* change Emitter.gravity from number to Phaser.Point
* Fixed issue causing tsc to crap out under certain circumstances

### Bug Fixes

* Floating Gamepad buttons now work correctly when partially pressing and releasing
* Phaser.Line.intersectsRectangle() now works correctly for horizontal and vertical lines ([#2942](https://github.com/photonstorm/phaser/issues/2942)).
* removeTextureAtlas now deletes the correct cache object.

## Version 2.7.1 - 28th November 2016

### Updates

* Added a third optional parameter to PIXI.BaseTexture allowing textures to be scaled according to devicePixelRatio (thanks @cloakedninjas)
* TypeScript definitions fixes and updates (thanks @Aleksey-Danchin)

### Bug Fixes

* Phaser.AnimationParser.spriteSheet() now works like it is supposed to work (thanks @stoneman1, @qarlosh)
* EarCut was not included in the build because of wrong path in grunt tasks. It should  now work (thanks @stoneman1)
* Some browsers uses CancelRequestAnimationFrame instead of CancelAnimationFrame and it is now fixed (thanks @stoneman1)

## Version 2.7.0 - "World's End" - 22nd November 2016

Phaser 2.7 is now released to the community to maintain. Please see the README for more details.

### New Features

* Multiple Batched Texture support is now available. This is a WebGL feature that can seriously decrease the volume of draw calls made in complex, or asset heavy, games. To enable it you can either use the new renderer type `Phaser.WEBGL_MULTI`, or you can pass the property `multiTexture: true` in a Phaser.Game configuration object. Once enabled, it cannot be disabled.
* `game.renderer.setTexturePriority` is the method that goes with the Multiple Texture support. It takes an array as its single argument. The array consists of Phaser.Cache image key strings. Phaser will then try to batch as many of the textures as it can, depending on the hardware limits. If for example the GPU can only batch 8 textures, and you provide an array of 16, then only the first 8 in the array will be batched.
* Phaser now supports Compressed Textures under WebGL. It will handle loading PVRTC, DDS, ETC1, KTX and PKM texture formats, and supports PVRTC, S3TC and ETC1 compression formats, with a TrueColor fallback for standard PNGs. Using compressed textures allows the GPU to decode, and access, the texture data much faster than traditional image compression schemes such as JPEG. iOS devices in particular benefit greatly from using PowerVR Texture Compression (PVRTC). The resulting textures take up less memory than their traditional counterparts, and when it comes to iOS, every bit of memory helps! Look at the new `Loader.texture` method for details on using this. You can also pass a file object to `Loader.image`, again, please see the docs for details.
* Support for Rotated Frames in Texture Atlases is now included for WebGL and Canvas. If you use software such as Texture Packer, you may now enable the 'Allow Rotation' checkbox, which can often help getting smaller, or more compact, atlases. As a result, the `Texture.rotated` and `Frame.rotated` properties are now in use.
* `Frame.rotationDirection` has been removed. It isn't needed, as modern texture packers only rotate 90 degrees clockwise anyway, and Phaser only supports this rotation direction.
* Weapon.multiFire is a new property that allows you to set a Weapon as being allowed to call `fire` as many times as you like, per game loop. This allows a single Weapon instance to fire multiple bullets.
* Weapon.fire has two new arguments: `offsetX` and `offsetY`. If the bullet is fired from a tracked Sprite or Pointer, or the `from` argument is set, this applies a horizontal and vertical offset from the launch position.
* Weapon.fireOffset attempts to fire a single Bullet from a tracked Sprite or Pointer, but applies an offset to the position first. This is a shorter form of calling `Weapon.fire` and passing in the offset arguments.
* Weapon.fireMany attempts to fire multiple bullets from the positions defined in the given array. If you provide a `from` argument, or if there is a tracked Sprite or Pointer, then the positions are treated as __offsets__ from the given objects position. If `from` is undefined, and there is no tracked object, then the bullets are fired from the given positions, as they exist in the world.
* When loading a Sprite Sheet you can now specify the number of frames to skip, as the frames are extracted from the sheet and converted to Frames (thanks @arefiev #2763)
* Math.random returns a random float in the range given (thanks @JTronLabs #2760)
* Text.splitRegExp is a new property that allows you to control the regular expression that is used to split the text into multiple lines (thanks @dai-shi #1403)
* Cache.addBitmapFontFromAtlas allows you to add a Bitmap Font to the Cache, that is comprised of a frame from a Texture Atlas, and the font data (in JSON or XML format). Once added you can use the Bitmap Font in the same way as you would any Bitmap Font (#2614)

### Updates

* TypeScript definitions fixes and updates (thanks @chriteixeira @StealthC @Lopdo @nickdbush)
* Docs typo fixes (thanks @JTronLabs @samme @jorgesumle)
* `Phaser.Line.fromSprite` now uses the Sprite.centerX and centerY properties if the `useCenter` argument is true. Before it required you to have overridden the Sprite and added the property yourself (thanks @samme #2729)
* Updated the pointer check code in the Device class, to get rid of the message `Navigator.pointerEnabled is a non-standard API added for experiments only. It will be removed in near future.` in Chrome.
* The P2 Physics library has been updated to 0.7.1. This is still quite out of date, but as soon as they release their latest build (hopefully soon) we'll update to that.
* Math.between has been strengthened and the docs improved (thanks @JTronLabs #2760)
* Camera.fade has a new argument `alpha` to control the alpha level of the effect (thanks @rgk #2493)
* Camera.flash has a new argument `alpha` to control the alpha level of the effect (thanks @rgk #2493)
* Phaser.SpriteBatch was incorrectly applying the prototypes, causing the Sprite Batch render methods to be replaced by the normal DisplayObjectContainer ones, meaning nothing was really batched at all. This has now been fixed, and PIXI.SpriteBatch removed, as it's no longer required.
* PIXI.RenderTexture has been removed, and all functionality merged in to Phaser.RenderTexture, to cut down on the number of internal classes and inheritance going on.
* PIXI.TilingSprite has been removed, and all functionality merged in to Phaser.TileSprite, to cut down on the number of internal classes and inheritance going on.
* PIXI.CanvasPool has been moved into the Phaser `utils` folder, and renamed to `Phaser.CanvasPool`. All references to PIXI.CanvasPool have been updated to match the new namespace.
* PIXI.EarCut has been moved into the Phaser `utils` folder, and renamed to `Phaser.EarCut`. All references to PIXI.EarCut have been updated to match the new namespace.
* Device.canHandleAlpha is a new boolean property that stores is the browser is capable of tinting with alpha.
* Device.canUseMultiply is a new boolean property that stores whether or not the Canvas BlendModes are supported, consequently the ability to tint using the multiply method.
* Math.getNextPowerOfTwo will get the next power of two for the given value.
* Math.isPowerOfTwo will return a boolean if the given width and height are a power of two.
* Color.hexToRGBArray converts a hex color value to an [R, G, B] array.
* Color.RGBArrayToHex converts an RGB color array, in the format: [R, G, B], to a hex color value.
* PIXI.AbstractFilter has been merged into the Phaser.Filter class. All references to PIXI.AbstractFilter have been updated to use Phaser.Filter instead.
* PIXI.Rope and PIXI.Strip have been removed, and all functionality merged in to Phaser.Rope, to cut down on the number of internal classes and inheritance going on.
* PIXI.Graphics and PIXI.GraphicsData have been removed, and all functionality merged in to Phaser.Graphics, to cut down on the number of internal classes and inheritance going on.
* WebGLGraphics and CanvasGraphics have been updated so that it checks for Phaser Geometry shape types internally.
* PIXI.PI_2 has been removed, because it's available via Phaser.Math.PI2. The only place PI_2 was used has been updated to now use PI2.
* The polyfills.js file now polyfills in for Float32Array, Uint16Array and ArrayBuffer.
* PIXI.Float32Array, PIXI.Uint16Array, PIXI.Uint32Array and PIXI.ArrayBuffer have all been removed, and replaced with their own proper native versions. The polyfill now captures any instances where the browser needs to fall back to an Array instead.


### Bug Fixes

* `DisplayObjectContainer.removeChildren` was incorrectly using the `begin` var, instead of `beginIndex` (thanks @alex-espinoza #2742 #2741)
* Camera.fx is tested to see if it exists, before resetting it (thanks @samme #2739 #2738)
* The Weapon Plugin will no longer crash if the Weapon's bullets have not yet been initialized before setting a new bullet class (thanks @JTronLabs #2731)
* Groups with `fixedToCamera` set on them now factor in the camera scale (thanks @kevinAlbs #2771)
* Text.width and Text.height now divide the result by the Text.resolution, to avoid incorrect dimensions on High DPI devices (thanks @mattahj #2146)
* If you called Video.changeSource, and then immediately called Video.play after it, it would fire the `onComplete` event twice (thanks @jaraiza #2543)
* The Video.playing property didn't check to see if the Video existed, and would throw the error `Uncaught TypeError: Cannot read property 'paused' of null` if you called it after destroying the video (thanks @Tetley #2740)
* Fixed bug in DisplayObject where it was using `PI_2` instead of `PI2`.

### Pixi Updates

Please note that Phaser uses a custom build of Pixi and always has done. The following changes have been made to our custom build, not to Pixi in general.

* WebGL Renderer and shaders updated to support multi-texture batching (see main docs above)
* WebGL and Canvas both now support rotated texture atlas frames.
* WebGL support for compressed texture formats added.
* PIXI.SpriteBatch has been removed as it's no longer used internally.
* PIXI.RenderTexture has been removed as it's no longer used internally.
* PIXI.TileSprite has been removed as it's no longer used internally.
* PIXI.EarCut has been removed as it's no longer used internally.
* PIXI.Utils has been removed. All functionality is now available in Phaser.
* PIXI.EventTarget has been removed as it's no longer used internally.
* PIXI.AbstractFilter has been removed as it's no longer used internally. All functionality is now available via Phaser.Filter.
* PIXI.Strip and PIXI.Rope have been removed. All functionality is now available via Phaser.Rope.
* PIXI.Graphics and PIXI.GraphicsData have been removed. All functionality is now available via Phaser.Graphics. The respective renderers have been updated.
* PIXI.PI_2, PIXI.RAD_TO_DEG and PIXI.DEG_TO_RAD have all been removed, as they are no longer used internally, and are all available under Phaser.Math.
* PIXI.RETINA_PREFIX has been removed, as it was never used anywhere internally.
* PIXI._UID has been removed, all affected classes now use Phaser._UID.
* PIXI.Float32Array, PIXI.Uint16Array, PIXI.Uint32Array and PIXI.ArrayBuffer have all been removed, and replaced with their own proper native versions.

## Version 2.6.2 - "Kore Springs" - 26th August 2016

### New Features

* Group.getRandomExists will return a random child from the Group that has exists set to true.
* Group.getAll will return all children in the Group, or a section of the Group, with the optional ability to test if the child has a property matching the given value or not.
* Group.iterate has a new `returnType`: `RETURN_ALL`. This allows you to return all children that pass the iteration test in an array.
* The property `checkCollision.none` in the ArcadePhysics.Body class was available, but never used internally. It is now used and checked by the `separate` method. By setting `checkCollision.none = true` you can disable all collision and overlap checks on a Body, but still retain its motion updates (thanks @samme #2661)
* Math.rotateToAngle takes two angles (in radians), and an interpolation value, and returns a new angle, based on the shortest rotational distance between the two.
* Math.getShortestAngle will return the shortest angle between the two given angles. Angles are in the range -180 to 180, which is what `Sprite.angle` uses. So you can happily feed this method two sprite angles, and get the shortest angle back between them (#2494)

### Updates

* TypeScript definitions fixes and updates (thanks @calvindavis @AlvaroBarua)
* Docs typo fixes (thanks @rroylance @Owumaro @boniatillo-com @samme @kjav)
* The InputHandler.flagged property has been removed. It was never used internally, or exposed via the API, so was just overhead.
* The src/system folder has been removed and all files relocated to the src/utils folder. This doesn't change anything from an API point of view, but did change the grunt build scripts slightly.
* BitmapData.shadow and BitmapData.text now both `return this` keeping them in-line with the docs (thanks @greeny #2634)
* Group.align has had its arguments changed so that it's now `(width, height, ...)` instead of `(rows, columns, ...)` (thanks @deargle #2643)
* Group.align now returns `true` if the Group was aligned, or `false` if not.
* The Loader.headers object has a new property `requestedWith`. By default this is set to `false`, but it can be used to set the `X-Requested-With` header to `XMLHttpRequest` (or any other value you need). To enable this do `this.load.headers.requestedWith = 'XMLHttpRequest'` before adding anything to the Loader.
* ScaleManager.hasPhaserSetFullScreen is a new boolean that identifies if the browser is in full screen mode or not, and if Phaser was the one that requested it. As it's possible to enter full screen mode outside of Phaser, and it then gets confused about what bounding parent to use.
* Phaser.Tileset has a new property `lastgid` which is populated automatically by the TilemapParser when importing Tiled map data, or can be set manually if building your own tileset.
* Stage will now check if `document.hidden` is available first, and if it is then never even check for the prefixed versions. This stops warnings like "mozHidden and mozVisibilityState are deprecated" in newer versions of browsers and retain backward compatibility (thanks @leopoldobrines7 #2656)
* As a result of changes in #2573 Graphics objects were calling `updateLocalBounds` on any shape change, which could cause dramatic performances drops in Graphics heavy situations (#2618). Graphics objects now have a new flag `_boundsDirty` which is used to detect if the bounds have been invalidated, i.e. by a Graphics being cleared or drawn to. If this is set to true then `updateLocalBounds` is called once in the `postUpdate` method (thanks @pengchuan #2618)
* Phaser.Image now has the ScaleMinMax component.
* Animations now allow for speeds greater than 0, rather than forcing them to be greater than 1. This allows you to have animation speeds slower than 1 frame per second (thanks @jayrobin #2664)
* Weapon.fire and all related methods (fireAtXY, fireAtPointer, fireAtSprite) now all return the instance of the Phaser.Bullet that was fired, or `null` if nothing was fired. Previously it would return a boolean, but this change allows you to perform additional processing on the Bullet as required (thanks @JTronLabs #2696)
* Sound.loopFull now returns the Sound instance that was looped (thanks @hilts-vaughan #2697)
* ArcadePhysics Body.rotation now reads its initial value from sprite.angle instead of sprite.rotation. The property was immediately replaced with the correct value in Body.preUpdate regardless, but it keeps it consistent (thanks @samme #2708)
* Weapon.fire now tracks rotation properly, when using an offset and tracking a sprite (thanks @bobonthenet #2672)

### Bug Fixes

* A Group with `inputEnableChildren` set would re-start the Input Handler on a Sprite, even if that handler had been disabled previously.
* Weapon.autofire wouldn't fire after the first bullet, or until `fire` was called, neither of which are requirements. If you now set this boolean the Weapon will fire continuously until you toggle it back to false (thanks @alverLopez #2647)
* ArcadePhysics.World.angleBetweenCenters now uses `centerX` and `centerY` properties to check for the angle between, instead of `center.x/y` as that property no longer exists (thanks @leopoldobrines7 #2654)
* The Emitter.makeParticles `collide` argument didn't work, as a result of #2661, but is now properly respected thanks to that change (thanks @samme #2662)
* Sound.play would throw the error "Uncaught DOMException: Failed to execute 'disconnect' on 'AudioNode': the given destination is not connected." in Chrome, if you tried to play an audio marker that didn't exist, while a valid marker was already playing.
* Text bounds would incorrectly displace if the Text resolution was greater than 1 (thanks @valent-novem #2685)
* TilemapParser would calculate widthInPixels and heightInPixels were being read incorrectly from JSON data (capitalisation of properties) (thanks @hexus #2691)
* A tinted Texture in Canvas mode wouldn't be updated properly if it was also cropped, beyond the initial crop. Now a cropped texture will re-tint itself every time the crop is updated, and has changed (thanks @phoenixyjll #2688)
* The Weapon.fireRateVariance property was never taken into account internally. It's now applied to the firing rate correctly (thanks @noseglid #2715)
* Text.updateText now sets `Text.dirty = false`, which stops Text objects from having `updateText` called twice on them after creation.

### Pixi Updates

Please note that Phaser uses a custom build of Pixi and always has done. The following changes have been made to our custom build, not to Pixi in general.

* This version contains significant fixes for `DisplayObject.getBounds` and `DisplayObjectContainer.getBounds`. The methods can now accept an optional argument `targetCoordinateSpace` which makes it much more flexible, allowing you to check the bounds against any target, not just local and global ones. If the `targetCoordinateSpace` is a valid DisplayObject:

    - If it's a parent of the caller at some level it will return the bounds
    relative to it.
    - if it's not parenting the caller at all, it will get the global bounds of
    it, and the caller and will calculate the x and y bounds of the caller
    relative to the targetCoordinateSpace DisplayObject.

As a result this also fixes how empty Groups are treated when they have no other children except Groups. So now calculations are correct.
* DisplayObjectContainer.contains(child) is a new method which determines whether the specified display object is a child of the DisplayObjectContainer instance or the instance itself. This method is used in the new getBounds function.
* Corrected DisplayObjects default `_bounds` rect from (0, 0, 1, 1) to (0, 0, 0, 0).
* Thanks to @fmflame for his hard work on the above (#2639 #2627)
* The methods `setStageReference` and `removeStageReference` have been removed from all Pixi classes. Objects no longer have `stage` properties, or references to the Stage object. This is because no reference to the Stage is required for any calculations, and Phaser can only have 1 Stage, so adding and removing references to it were superfluous actions.
* The file pixi/utils/Polyk.js has been removed, as it was no longer used with Pixi or Phaser (we replaced it with EarCut a while ago)

## Version 2.6.1 - "Caemlyn" - 11th July 2016

### Bug Fixes

* Fixed `Uncaught TypeError: Cannot set property 'x' of undefined` in Body.js (thanks @ErwanErwan #2607)

## Version 2.6.0 - "Fal Moran" - 8th July 2016

### New Features

* The Loader has a new property `headers`. This is an object checked by XHR Requests, used to set the Request Header of certain file types. JSON and XML are pre-configured, but you can add to, or modify this property as required (thanks @stoneman1 #2585 #2485)
* Phaser now has support for Typings, the TypeScript Definition Manager. See the `typescript/readme.md` file for installation instructions (thanks @monagames #2576)
* Phaser.Utils.reverseString will take the given string, reverse it, and then return it.
* Phaser.ArrayUtils.rotateRight is the opposite of ArrayUtils.rotate. It takes an array, removes the element from the end of the array, and inserts it at the start, shifting everything else 1 space in the process.
* Phaser.ArrayUtils.rotateLeft is the new name for Phaser.ArrayUtils.rotate. The old method is now deprecated (but still available in this release)
* Phaser.Color.toABGR converts RGBA components to a 32 bit integer in AABBGGRR format.
* ArcadePhysics.Body.setCircle is a new method that allows you to define an Arcade Physics Body as being a circle instead of a rectangle. You can control the radius of the body and the offset from the parent sprite.
* ArcadePhysics.World.separateCircle is a new method that handles all circular body collisions internally within Arcade Physics (thanks @VitaZheltyakov)
* All of the Arcade Physics internal methods, such as `collideGroupVsSelf`, `collideSpriteVsSprite` and so on, have been updated to work with circular body shapes (thanks @VitaZheltyakov)
* ArcadePhysics.Body.onWorldBounds is a new Signal that is dispatched whenever the Body collides with the world bounds, something that was previously difficult to detect. Due to the potentially high volume of signals this could create it is disabled by default. To use this feature set this property to a Phaser.Signal: `sprite.body.onWorldBounds = new Phaser.Signal()` and it will be called when a collision happens, passing five arguments: the sprite on which it occurred, and 4 booleans mapping to up, down, left and right, indicating on which side of the world the collision occurred.
* ArcadePhysics.Body.onCollide is a new Signal that is dispatched whenever the Body collides with another Body. Due to the potentially high volume of signals this could create it is disabled by default. To use this feature set this property to a Phaser.Signal: `sprite.body.onCollide = new Phaser.Signal()` and it will be called when a collision happens, passing two arguments: the sprites which collided.
* ArcadePhysics.Body.onOverlap is a new Signal that is dispatched whenever the Body overlaps with another Body. Due to the potentially high volume of signals this could create it is disabled by default. To use this feature set this property to a Phaser.Signal: `sprite.body.onOverlap = new Phaser.Signal()` and it will be called when an overlap happens, passing two arguments: the sprites which collided.
* Groups now have the following properties, which are getters and setters: `centerX`, `centerY`, `left`, `right`, `top` and `bottom`. These calculate the bounds of the Group, based on all visible children, and then allow you to apply positioning based on that. This means you can, for example, now get the horizontal center of a Group by called `Group.centerX`. These properties are also setters, so you can position the Groups, and it will take scale and rotation into consideration.
* Groups have a new method `alignIn`. It allows you to align the Group within another Game Object, or a Rectangle. You can specify one of 9 positions which are the new position constants such as: `Phaser.TOP_LEFT` or `Phaser.CENTER` (see docs for the complete list). The Groups are positioned based on their child bounds, which takes rotation and scaling into consideration. You can easily place Groups into the corners of the screen, or game world, or align them within other Sprites, using this method.
* Groups have a new method `alignTo`. It allows you to align a Group to the side of another Game Object, or a Rectangle. You can specify one of 11 positions which are the new position constants such as: `Phaser.TOP_LEFT` or `Phaser.LEFT_BOTTOM` (see docs for the complete list). The Groups are positioned based on their child bounds, which takes rotation and scaling into consideration. You can easily align Groups next to other Sprites using this method.

### Updates

* TypeScript definitions fixes and updates (thanks @monagames)
* Docs typo fixes (thanks @drhayes)
* The TilemapParser will now add more data when importing Image object types from Tiled. The extra data available is: image width, image height, and flags to see if the image is flipped either horizontally, vertically or diagonally (thanks @gotenxds #2564 #2554)
* TilemapLayer.renderRegion has had an assignment to the obsolete `tileColor` property removed (thanks @cryptographer #2583)
* Group.getFurthestFrom and Group.getClosestTo has a new optional argument: `callback`. This allows you to apply your own additional filtering to the distance checks, ultimately influencing the selected child (thanks @LoneStranger #2577)
* Text.setText has a new optional argument `immediate` which will re-create the texture immediately upon call, rather than wait for the next render pass to do so (thanks @Scraft #2594)
* Phaser.Utils.pad now calls `toString` on the input given, which means you can pass in common data types, such as numbers, and have them padded and returned as strings.
* The canvas created by Phaser.Debug for use when displaying debug data is no longer stored in the CanvasPool, and is instead a stand-alone canvas, free from ever being re-used by another game object.
* BitmapData has a new, optional, fifth argument: `skipPool`. By default BitmapData objects will ask for the first free canvas found in the CanvasPool, but this behavior can now be customized on a per object basis.
* Phaser.ArrayUtils.rotate is now deprecated. Please use Phaser.ArrayUtils.rotateLeft instead.
* Phaser.Text.fontPropertiesCanvas used to be taken from the CanvasPool, but as it's constantly needed it is now generated directly from the document.
* The default image texture, for when none is supplied, is now available under `Phaser.Cache.DEFAULT`.
* The missing image texture, for when an image has failed to load, is now available under `Phaser.Cache.MISSING`.
* Phaser.Cache.addImage will now check the key given, and if `__default` or `__missing` it will update the new consts `Phaser.Cache.DEFAULT` and `Phaser.Cache.MISSING` accordingly, allowing you to replace the default or missing image textures used by Phaser.
* Phaser.Cache.getPixiTexture has now been removed, as the Pixi Cache isn't used internally anywhere any longer.
* Phaser.Cache.getPixiBaseTexture has now been removed, as the Pixi Cache isn't used internally anywhere any longer.
* The second argument to Phaser.Cache.removeImage has been renamed from `removeFromPixi` to `destroyBaseTexture`, as that is fundamentally what the argument always did.
* AnimationManager.refreshFrame has been removed as it never actually did anything internally.
* Sound.stop will check to see if `gainNode` exists before trying to disconnect from it (#2597)

### Bug Fixes

* Fixed issue in Group.align where the cell wouldn't increase if `rows` was great than -1
* Sound.volume was accidentally repeated twice in the source (thanks @LoneStranger #2569)
* Animation.setFrame wouldn't work correctly if the `useLocalFrameIndex` argument was true, and the frame ID was a number (thanks @uboot #2571)
* Polygon.contains would only work with non-flattened Polygon objects. It now works with both flat and non-flat Polygons.
* Graphics objects enabled for input would fail to do anything if a Phaser Polygon was given to the Graphics object (which it was in nearly all cases), as it wouldn't detect input correctly with flattened polygons (thanks @symbiane #2591)
* P2.World.clear will now clear out the World.walls property, resetting all of the wall bounds to `null`. This allows the walls to be re-created accurately when the P2 World is reset, which happens on a State change or restart (thanks @ewpolly1 @codermua #2574)

### Pixi Updates

Please note that Phaser uses a custom build of Pixi and always has done. The following changes have been made to our custom build, not to Pixi in general.

* Removed `_renderWebGL`, `_renderCanvas`, `getLocalBounds` and `getBounds` from PIXI.DisplayObject, as they were only there to pass ancient jshint rules.
* All Pixi.Graphics methods that change the Graphics, i.e. `drawShape`, `lineTo`, `arc`, etc will now all automatically call `Graphics.updateLocalBounds`. This is so that the bounds of the Graphics object are kept updated, allowing you to scale and rotate the Graphics object and still obtain correct dimensions from it (thanks @kelu-smiley #2573)
* PIXI.CanvasPool no longer _just_ checks for `null` parent comparisons. It will check for all falsey parents, helping free-up canvases when the parent objects have been removed elsewhere.
* PIXI.CanvasPool.remove and `removeByCanvas` both now set the removed canvas width and height to 1.
* PIXI.Texture.fromImage, PIXI.BaseTexture.fromImage and PIXI.Sprite.fromImage have all been removed. They should never have actually been used, as they bypass the Phaser Loader, and don't factor in CORs or any other advanced loader settings.
* The PIXI.BaseTexture.imageUrl property has been removed, as it was never actually populated.
* The PIXI.BaseTexture._UID property has been removed, as it was never actually used internally.
* All references to PIXI.BaseTextureCache have been removed (primarily from BaseTexture.destroy and Texture.destroy), as the BaseTextureCache was never used internally by Phaser, or by our custom version of Pixi.
* PIXI.TextureCache has been removed. It was only ever used by the __default and __missing images that Phaser generates on start-up. It wasn't used internally by Phaser anywhere else, and the only references Pixi has to it have all been removed. If you need it in your own game, please refactor it to avoid it, or re-create the object on the PIXI global object.
* Canvases created by `BaseTexture.fromCanvas` no longer have the `_pixiId` property attached to them, as this was never used internally by Phaser or Pixi.
* PIXI.BaseTexture.updateSourceImage is now deprecated. Please use `Sprite.loadTexture` instead.
* The property PIXI.BaseTextureCacheIdGenerator has been removed, as it is no longer used internally by Phaser or Pixi.
* PIXI.Texture.addTextureToCache has been removed. The PIXI Texture Cache was never actually used by Phaser, and was leading to complications internally.
* PIXI.Texture.removeTextureFromCache has been removed. The PIXI Texture Cache was never actually used by Phaser, and was leading to complications internally.
* PIXI.Texture.fromFrame and PIXI.Sprite.fromFrame have been removed. They relied on the PIXI Texture Cache, which was never actually used by Phaser, and was never used internally by Pixi either.
* The property PIXI.TextureCacheIdGenerator has been removed, as it was not used internally.
* The property PIXI.FrameCache has been removed, as it was not used internally.
* PIXI.DisplayObjectContainer calls `updateTransform` at the start of `getBounds` to help avoid the bounds being out of date.

Thanks to Corin Wilkins at Aardman Digital, for lots of the investigation work, leading to the Pixi changes listed above.

## Version 2.5.0 - "Five Kings" - 17th June 2016

**Note:** This version was also released as 2.4.9 'Four Kings' on 16th June 2016. The 2.5.0 release marks us moving to a more strict adherence of the Semver rules, and also contains some TypeScript definitions fixes.

### New Features

* Phaser.Line.intersectsRectangle checks for intersection between a Line and a Rectangle, or any Rectangle-like object such as a Sprite or Body.
* Group.getClosestTo will return the child closest to the given point (thanks @Nuuf #2504)
* Group.getFurthestFrom will return the child farthest away from the given point (thanks @Nuuf #2504)
* Animation.reverse will reverse the currently playing animation direction (thanks @gotenxds #2505)
* Animation.reverseOnce will reverse the animation direction for the current, or next animation only (thanks @gotenxds #2505)
* The way the display list updates and Camera movements are handled has been completely revamped, which should result is significantly smoother motion when the Camera is following tweened or physics controlled sprites. The `Stage.postUpdate` function is now vastly reduced in complexity. It takes control over updating the display list (calling `updateTransform` on itself), rather than letting the Canvas or WebGL renderers do this. Because of this change, the `Camera.updateTarget` function uses the Sprites `worldPosition` property instead, which is now frame accurate (thanks @whig @Upperfoot @Whoisnt @hexus #2482)
* Game Objects including Sprite, Image, Particle, TilemapLayer, Text, BitmapText and TileSprite have a new property called `data`. This is an empty Object that Phaser will never touch internally, but your own code, or Phaser Plugins, can store Game Object specific data within it. This allows you to associate data with a Game Object without having to pollute or change its class shape.
* TilemapLayers will now collide properly when they have a position that isn't set to 0x0. For example if you're stitching together several maps, one after the other, and manually adjust their `scrollX/Y` properties (thanks @Upperfoot #2522)
* There are a bunch of new Phaser consts available to help with setting the angle of a Game Object. They are `Phaser.ANGLE_UP`, `ANGLE_DOWN`, `ANGLE_LEFT`, `ANGLE_RIGHT`, `ANGLE_NORTH_EAST`, `ANGLE_NORTH_WEST`, `ANGLE_SOUTH_EAST` and `ANGLE_SOUTH_WEST`.
* Math.between will return a value between the given `min` and `max` values.
* InputHandler.dragDistanceThreshold gives you more fine control over when a Sprite Drag event will start. It allows you to specify a distance, in pixels, that the pointer must have moved before the drag will begin.
* InputHandler.dragTimeThreshold gives you more fine control over when a Sprite Drag event will start. It allows you to specify a time, in ms that the pointer must have been held down for, before the drag will begin.
* InputHandler.downPoint is a new Point object that contains the coordinates of the Pointer when it was first pressed down on the Sprite.
* There are two new Phaser consts available, for help with orientation of games or Game Objects. They are `Phaser.HORIZONTAL`, `Phaser.VERTICAL`, `Phaser.LANDSCAPE` and `Phaser.PORTRAIT`.
* InputHandler.dragStopBlocksInputUp is a boolean that allows you to control what happens with the input events. If `false` (the default) then both the `onInputUp` and `onDragStop` events will get dispatched when a Sprite stops being dragged. If `true` then only the `onDragStop` event is dispatched, and the `onInputUp` is skipped.
* Group.inputEnableChildren is a new property. If set to `true` will automatically call `inputEnabled = true` on any children _added_ to, or _created_ by, the Group.
* PIXI.DisplayObjectContainer.ignoreChildInput is a new property. If `true` then the children will _not_ be considered as valid for Input events. Because this has been applied to `DisplayObjectContainer` it means it's available in Group, Sprite and any other display level object. Using this boolean you can disable input events for all children in an entire Group, without having to iterate anything or deep-set flags.
* InputHandler._pointerOverHandler and _pointerOutHandler have new arguments `silent` - if `true` then they will not dispatch any Signals from the parent Sprite.
* Pointer.interactiveCandidates is a new Array that is erased and re-populated every time this Pointer is updated. It contains references to all of the Game Objects that were considered as being valid for processing by this Pointer, during the most recent update. To be valid they must have suitable a `priorityID`, be Input enabled, be visible and actually have the Pointer over them. You can check the contents of this array in events such as `onInputDown`, but beware: it is reset every update.
* Pointer.swapTarget allows you to change the `Pointer.targetObject` object to be the one provided. This allows you to have fine-grained control over which object the Pointer is targeting.
* Input.setInteractiveCandidateHandler allows you to add a callback that is fired every time `Pointer.processInteractiveObjects` is called. The purpose of `processInteractiveObjects` is to work out which Game Object the Pointer is going to interact with. It works by polling all of the valid game objects, and then slowly discounting those that don't meet the criteria (i.e. they aren't under the Pointer, are disabled, invisible, etc). Eventually a short-list of 'candidates' is created. These are all of the Game Objects which are valid for input and overlap with the Pointer. If you need fine-grained control over which of the items is selected then you can use this callback to do so. The callback will be sent 3 parameters: 1) A reference to the Phaser.Pointer object that is processing the Items. 2) An array containing all potential interactive candidates. This is an array of `InputHandler` objects, not Sprites. 3) The current 'favorite' candidate, based on its priorityID and position in the display list. Your callback MUST return one of the candidates sent to it.
* Group.onChildInputDown is a new Signal that you can listen to. It will be dispatched whenever any immediate child of the Group emits an `onInputDown` signal itself. This allows you to listen for a Signal from the Group, rather than every Sprite within it.
* Group.onChildInputUp is a new Signal that you can listen to. It will be dispatched whenever any immediate child of the Group emits an `onInputUp` signal itself. This allows you to listen for a Signal from the Group, rather than every Sprite within it.
* Group.onChildInputOver is a new Signal that you can listen to. It will be dispatched whenever any immediate child of the Group emits an `onInputOver` signal itself. This allows you to listen for a Signal from the Group, rather than every Sprite within it.
* Group.onChildInputOut is a new Signal that you can listen to. It will be dispatched whenever any immediate child of the Group emits an `onInputOut` signal itself. This allows you to listen for a Signal from the Group, rather than every Sprite within it.
* Phaser.Weapon is a brand new plugin that provides the ability to easily create a bullet pool and manager. Weapons fire Phaser.Bullet objects, which are essentially Sprites with a few extra properties. The Bullets are enabled for Arcade Physics. They do not currently work with P2 Physics. The Bullets are created inside of `Weapon.bullets`, which is a Phaser.Group instance. Anything you can usually do with a Group, such as move it around the display list, iterate it, etc can be done to the bullets Group too. Bullets can have textures and even animations. You can control the speed at which they are fired, the firing rate, the firing angle, and even set things like gravity for them. Please see the Documentation for more details, or view the [Weapon examples](https://github.com/photonstorm/phaser-examples/tree/master/examples/weapon) in the Examples repo.
* BitmapData.smoothProperty is a new property that holds the string based prefix needed to set image scaling on the BitmapData context.
* BitmapData.copyTransform allows you to draw a Game Object to the BitmapData, using its `worldTransform` property to control the location, scaling and rotation of the object. You can optionally provide
* BitmapData.drawGroup now uses the new `copyTransform` method, to provide for far more accurate results. Previously nested Game Objects wouldn't render correctly, nor would Sprites added via `addChild` to another Sprite. BitmapText objects also rendered without rotation taken into account, and the Sprites smoothing property was ignored. All of these things are now covered by the new drawGroup method, which also handles full deep iteration down the display list.
* Added the following new constants: `Phaser.TOP_LEFT`, `Phaser.TOP_CENTER`, `Phaser.TOP_RIGHT`, `Phaser.LEFT_TOP`, `Phaser.LEFT_CENTER`, `Phaser.LEFT_BOTTOM`, `Phaser.CENTER`, `Phaser.RIGHT_TOP`, `Phaser.RIGHT_CENTER`, `Phaser.RIGHT_BOTTOM`, `Phaser.BOTTOM_LEFT`, `Phaser.BOTTOM_CENTER` and `Phaser.BOTTOM_RIGHT`.
* Rectangle.getPoint is a new method that returns a point based on the given position constant, such as `Phaser.BOTTOM_LEFT`. It returns the same result as calling `Rectangle.bottomLeft` (etc) but unlike those getters you are able to provide your own Point object.
* The Game Object Bounds component has been updated to include two new properties: `centerX` and `centerY`. This means you can, for example, now get the horizontal center of a Sprite by called `Sprite.centerX`. These properties are also setters, so you can position the Game Objects, and it will take scale and anchor into consideration.
* All Game Objects with the Bounds component; which includes Sprites, Images, Text, BitmapText, TileSprites and anything that extend these, now have the new method `alignIn`. It allows you to align the Game Object within another Game Object, or a Rectangle. You can specify one of 9 positions which are the new position constants such as: `Phaser.TOP_LEFT` or `Phaser.CENTER` (see above for the complete list). The Game Objects are positioned based on their Bounds, which takes rotation, scaling and anchor into consideration. You can easily place Sprites into the corners of the screen, or game world, or align them within other Sprites, using this method.
* All Game Objects with the Bounds component; which includes Sprites, Images, Text, BitmapText, TileSprites and anything that extend these, now have the new method `alignTo`. It allows you to align a Game Object to the side of another Game Object, or a Rectangle. You can specify one of 11 positions which are the new position constants such as: `Phaser.TOP_LEFT` or `Phaser.LEFT_BOTTOM` (see above for the complete list). The Game Objects are positioned based on their Bounds, which takes rotation, scaling and anchor into consideration. You can easily align Sprites next to other Sprites using this method.
* Group.align is a new method that allows you to layout all the children of the Group in a grid formation. You can specify the dimensions of the grid, including the width, height and cell size. You can also control where children are positioned within each grid cell. The grid width and height values can also be set to -1, making them fluid, so the grid expands until all children are aligned. Finally an optional child index argument can be set. This is a great way to quickly and comprehensively align Group children, and has lots of use cases.
* The Arcade Physics Body has two new experimental methods: `moveTo` and `moveFrom`. These allow you to move a Physics Body for a given distance, or duration, after which it will stop and emit the `onMoveComplete` Signal. It is still capable of colliding and rebounding like usual.

### Updates

* TypeScript definitions fixes and updates (thanks @wingyplus @monagames @marineorganism @obamor @BaroqueEngine @danzel)
* Docs typo fixes (thanks @seanirby @johnrees)
* The TypeScript defs ambient declaration has been updated to make it compatible with the SystemJS loader (thanks @monagames)
* You can no longer intersect check a Body against itself (thanks @VitaZheltyakov #2514)
* The mobile template has been updated (thanks @cryptographer #2518)
* Video.onComplete wouldn't fire on iOS if the user hit the 'Done' button before the video had finished playing. It now uses the `webkitendfullscreen` event to detect this, and dispatches the `onComplete` signal should that event fire (thanks @kelu-smiley #2498)
* Sound.addMarker now has a default value for the `duration` argument (1 second) to avoid the DOM Exception 11 error if you accidentally miss it out (thanks @mari8i #2508)
* Removed the `Stage.updateTransform` calls from the main game loop, because it happens automatically as part of `Game.updateLogic` anyway, so was duplicating the workload for no reason.
* TilemapLayer.postUpdate could potentially be called several times per frame (depending on device frame rate), which would cause multiple texture redraws, even though only the last texture is used during rendering. This has now been modified so that the local TilemapLayer canvas is only re-rendered once per frame, during the rendering phase, and not during the logic update phase.
* Group.preUpdate now iterate through the display list forwards, instead of in reverse, to match it with how `Stage.preUpdate` works.
* Stage.postUpdate is now a lot smaller, with no conditional branching if there is a Camera Target or not.
* Within RequestAnimationFrame both `updateRAF` and `updateSetTimeout` now only call `game.update` if `isRunning` is true. This should avoid asynchronous Game destroy errors under environments like Angular (thanks @flogvit #2521)
* Group.removeAll has a new argument `destroyTexture` which allows you to optionally destroy the BaseTexture of each child, as it is removed from the Group (thanks @stoneman1 #2487)
* PluginManager.remove has a new argument `destroy` (defaults to `true`) which will let you optionally called the `destroy` method of the Plugin being removed.
* Cache.getJSON used to incorrectly bring back a deep-copy of the Phaser.Utils object, instead of just a clone of the JSON object requested (thanks @drhayes #2524 #2526)
* The `DisplayObject.renderOrderID` used to run in reverse. I.e. in a display list with 10 sprites on it, the first sprite (at the bottom of the list, rendering behind all the others) would have a `renderOrderID` of 9, where-as the top-most sprite, rendering above all others, would have a `renderOrderID` of 0. While this didn't cause any side-effects internally, it's arguably illogical. So the process has been reversed, and `renderOrderID`s are now accumulative, starting at zero each frame, and increasing as it iterates down the display list. So the higher the ID, the more "on-top" of the output the object is.
* `InputHandler.validForInput` and `Pointer.processInteractiveObjects` have been updated to reflect the new `renderOrderID` sequence (see above).
* Group.add has a new optional argument `index` which controls the index within the group to insert the child to. Where 0 is the bottom of the Group.
* Group.addAt has been refactored to be a simple call to `Group.add`, removing lots of duplicate code in the process.
* Group.create has a new optional argument `index` which controls the index within the group to insert the child to. Where 0 is the bottom of the Group. It also now makes proper use of `Group.add`, cutting down on more duplicate code.
* Group.createMultiple now returns an Array containing references to all of the children that the method created.
* Cache.getJSON will now return an Array if the `key` you provided points to an array instead of an Object (thanks @drhayes #2552 #2551)
* Phaser.Matrix if passed a 0 value would consider it falsy, and replace it with the default by mistake. It now checks if the arguments are `undefined` or `null` and only then sets the defaults (thanks mmcs)
* Group.createMultiple can now accept Arrays for both the `key` and `frame` arguments. This allows you to create multiple sprites using each key and/or frame in the arrays, which is a great and quick way to build diverse Groups. See the JSDocs for complete details and code examples.
* The Game Object Bounds component has been updated so that it now provides setters for all of the properties, as well as getters. Previously `Sprite.left`, `Sprite.right`, `Sprite.top` and `Sprite.bottom` were read-only, but they are now available to be set as well, and take into consideration the anchor and scale of the Game Objects.

### Bug Fixes

* Arcade Physics Body incorrectly positioned if the Sprite had a negative scale (see http://www.html5gamedevs.com/topic/22695-247-248-body-anchoring-any-migration-tips/) (thanks @SBCGames @icameron @Nuuf @EvolViper #2488 #2490)
* InputHandler.checkPointerDown had an incorrect single pipe character |, instead of an OR check ||, and an `isDown` check, causing Button Over events to fail (thanks @pengchuan #2486)
* BitmapText objects with lines greater than `maxWidth` now handle alignment values correctly, causing them to properly center align (thanks @kevinleedrum  #2499 @crippledcactus #2496)
* Text has a new private method `measureLine` which is used to calculate the final Text line length, after factoring in color stops and other style changes. This should prevent characters from becoming truncated (thanks @TadejZupancic #2519 #2512)
* Sometimes the browser would cause a race condition where any connected Game Pads were being detected before the callback had a chance to be established. Also sometimes the rawPad references would become stale, and are now checked constantly (thanks @cwleonard #2471)
* Sound.isPlaying was set to false when doing an audio loop, but never set back to true if it's a sound not using a marker (thanks @TheJasonReynolds #2529)
* Phaser.Rectangle.aabb would fail if the Rectangles used negative offsets. It now calculates the bounds accurately (thanks @fillmoreb #2545)
* The `DisplayObject.worldRotation` value didn't sign the `wt.c` value correctly, meaning the rotation would be wrong.
* The `DisplayObject.worldScale` value didn't multiply the local objects scale into the calculation, meaning the value wasn't a true representation of the objects world scale.

## Version 2.4.8 - "Watch Hill" - 19th May 2016

### New Features

* BitmapData.copy, and by extension any method that uses it, including BitmapData.draw, drawGroup and drawFull, now all support drawing RenderTexture objects. These can either be passed directly, or be the textures of Sprites, such as from a call to generateTexture.
* Arcade Physics has had a new `world` argument added to the following functions: `distanceBetween`, `distanceToXY`, `distanceToPointer`, `angleBetween`, `angleToXY` and `angleToPointer`. The argument (which is false by default), when enabled will calculate the angles or distances based on the Game Objects `world` property, instead of its `x` and `y` properties. This allows it to work for objects that are placed in offset Groups, or are children of other display objects (thanks @Skeptron for the thread #2463)
* Arcade Physics Body has a new property `worldBounce`. This controls the elasticity of the Body specifically when colliding with the World bounds. By default this property is `null`, in which case Body.bounce is used instead. Set this property to a Phaser.Point object in order to enable a World bounds specific bounce value (thanks @VitaZheltyakov #2465)

### Updates

* TypeScript definitions fixes and updates (thanks @osev7 @staff0rd @galen-manuel)
* Docs typo fixes (thanks @dedoubleyou1 @mortonfox @zeterain)
* You can now access the intensity of the Camera shake effect via the getter / setter `Camera.shakeIntensity`. Useful if you wish to tween the intensity while running. (thanks @drhayes #2443)
* The Arcade Physics overlap method would return false if two bodies were overlapping but neither had any velocity (i.e. they were embedded into each other)
* PIXI.defaultRenderer is now set to `null` in Game.destroy, allowing it to be reset if a new Game instance is created on the same page (thanks @xtforgame ##2474)
* BitmapData.drawGroupProxy is now capable of iterating through Sprites that have children, and also now uses the world positions for drawing instead. This change updates the functionality of BitmapData.drawGroup.
* Text.setStyle has a new argument `update` which will optionally automatically call `updateText` after setting the new style (thanks @staff0rd  #2478)

### Bug Fixes

* Fixed an issue in the Arcade Physics overlap method where it would only detect overlaps up to the max bias threshold and no further (thanks @rgk #2441)
* InputHandler.checkPointerDown and checkPointerOver will now test the worldTransform scale property of a Sprite. If zero it will fast return, where-as before it would incorrectly report an up event (thanks @jaapaurelio #2466)
* Fixed a bug in Arcade Physics Body.preUpdate which would incorrectly apply the position of an offset Body (one which has had Body.setSize used on it) when combined with a Sprite with a non-zero anchor (thanks @SBCGames #2470)
* If you set Game.renderType to `Phaser.HEADLESS` it will no longer render the output to the canvas. The canvas is still created (although not added to the DOM), as it's required internally, but no rendering now takes place on it (thanks @ForgeableSum #2464)
* Sounds played using the Audio tag, that were paused and then resumed again (either directly in code, or via a game pause event) would not resume from the point at which they paused (thanks @rroylance #2473)
* Sounds played using the Audio tag, set to loop, would get caught in an endless pause-play loop cycle (thanks @rroylance #2473)

### Pixi Updates

Please note that Phaser uses a custom build of Pixi and always has done. The following changes have been made to our custom build, not to Pixi in general.

* Sprites that had a tint on them, that then had their frame changed via either `Sprite.frame` or `Sprite.frameName` wouldn't re-tint the new frame, and would become stuck on the old frame in Canvas mode (thaks @spayton #2453)

## Version 2.4.7 - "Hinderstap" - 22nd April 2016

### New Features

* Added P2.Body.thrustLeft which will move the Body to the left by the speed given (thanks James Pryor)
* Added P2.Body.thrustRight which will move the Body to the right by the speed given (thanks James Pryor)
* Polygon now takes an array of arrays as a new type when constructing it: `[[x1, y1], [x2, y2]]` (thanks @ShimShamSam #2360)
* Text has a new property `maxLines` which is the maximum number of lines to be shown for wrapped text. If set to 0 (the default) there is limit. This prevents wrapped text from overflowing on a fixed layout (thanks @slashman #2410)
* `outOfCameraBoundsKill` is a new boolean property that all Game Objects with the `InWorld` component has. If `autoCull` and this property are both `true` then the Object will be automatically killed if it leaves the camera bounds (thanks @jakewilson #2402)
* Group.getByName searches the Group for the first instance of a child with the `name` property matching the given argument. Should more than one child have the same name only the first instance is returned.
* BitmapData has a new property `frameData` which is a Phaser.FrameData container instance. It contains a single Frame by default, matching the dimensions of the entire BitmapData, but can be populated with additional frames should you wish to create animations from dynamic BitmapData textures.
* FrameData.destroy will nullify the local arrays used to contain Frame instances.
* SoundManager.muteOnPause is a new boolean that allows you to control if the Sound system gets muted automatically when a Phaser game pauses, such as when it loses focus. You may need to set this to `false` if you wish to control the audio system from outside of your Phaser game, i.e. from DOM buttons or similar (#2382)
* You can now pass a TilemapLayer as a Texture to a TileSprite. A limitation of this is that if you pass it to a TileSprite it will make a fill pattern from the TilemapLayer at that instant it's passed, and it won't keep track of the layer in future should it update (thanks @jdnichollsc #1989)
* Camera has a new property: `lerp`. This is a Point object, that allows you to control the amount of horizontal and vertical smoothing to be applied to the camera when it tracks a Sprite. It works both with and without deadzones, and is turned off by default. Set it to low values such as 0.1 for really smooth motion tracking (thanks to @WombatTurkey for the idea of adding this)
* Camera.shake is a new function that creates a camera shake effect. You can specify the intensity, duration and direction of the effect. You can also set if it should shake the camera out of bounds or not.
* Camera.flash is a new function that makes the camera 'flash' over the top of your game. It works by filling the game with the solid fill color specified, and then fading it away to alpha 0 over the duration given. This is great for things like hit effects. You can listen for the Camera.onflashComplete Signal.
* Camera.fade is a new function that makes the camera fade to the color given, over the course of the duration specified. This is great for things like transitioning from one State to another. You can listen for the Camera.onFadeComplete Signal.
* Camera.resetFX resets any active FX, such as a fade or flash and immediately clears it. Useful for calling after a fade in order to remove the fade from the Stage.
* Phaser.Camera.ENABLE_FX is a const that controls if the Camera FX are available or not. It's `true` by default, but if you set it to `false` before boot then it won't create the Graphics object required to process the effects.
* The Arcade Physics Body has two new properties: `left` and `top`. These are the same as `Body.x` and `Body.y` but allow you to pass the Body to geometry level functions such as Circle.contains.
* World.separate has been optimized to cut down on the number of calls to `intersect` from 3 calls per Game Object collision check, to 2. So if you were colliding 50 sprites it will reduce the call count from 150 to 100 per frame. It also reduces the calls made to `seperateX` and `seperateY` by the same factor.
* Two immovable bodies would never set their overlap data, even if an overlap only check was being made. As this is useful data to have this has been changed. Two immovable bodies will still never separate from each other, but they _will_ have their `overlapX` and `overlapY` properties calculated now.
* P2.Body.offset is now used and applied to the Sprite position during rendering. The values given are normal pixel values, and offset the P2 Body from the center of the Sprite (thanks @Mourtz #2430)

### Updates

* TypeScript definitions fixes and updates (thanks @jamesgroat @kiswa)
* Docs typo fixes (thanks @thiagojobson @hayesmaker @EJanuszewski)
* Removed a `console.log` from the TilingSprite generator.
* Sound.position can no longer become negative, meaning calls to AudioContextNode.start with negative position offsets will no longer throw errors (thanks @Weedshaker #2351 #2368)
* The default state of the internal property `_boundDispatch` in Phaser.Signal is now `false`, which allows for use of boundDispatches (thanks @alvinlao #2346)
* The Tiled parser only supports uncompressed layer data. Previously it would silently fail, now it detects if layer compression is used and displays a console warning instead (thanks @MannyC #2413)
* The Tiled parser now removes the `encoding` parameter so that a subsequent process doesn't try to decode the data again (thanks @MannyC #2412)
* Ensure a parent container is a Group before removing from its hash (thanks @rblopes #2397)
* The Game Object Input Handler now checks to see if the Object was destroyed during the `onInputDown` phase, and bails out early if so (thanks @zeterain #2394)
* The Destroy component will now call TweenManager.removeFrom, removing any active tweens from the TweenManager upon the Game Objects destructions (thanks @PokemonAshLovesMyTurkeyAndILikeYouTwo #2408)
* Tween.update will now return `false` (flagging the Tween for destruction) should the Tween.target property every become falsey. This can happen if the object the Tween was tracking is destroyed, nulled or generally removed.
* TweenData.repeatTotal is a new property that keeps track of the total number of times the Tween should repeat. If TweenData.start is called, as a result of the Tween repeatCount being > 0 then the child tween resets its total before re-starting.
* The Debug canvas now listens for the ScaleManager.onSizeChange signal and resizes itself accordingly when running under WebGL. This means if your game size changes the Debug canvas won't be clipped off (thanks @francisberesford #1919)
* Camera.follow now uses the Targets `world` property to seed the camera coordinates from, rather than its local position. This means Sprites that are members of offset Groups, or transformed display lists, should now be followed more accurately (thanks @rbozan #2106)
* PluginManager.destroy is now called by Game.destroy.
* Game.forceSingleUpdate is now `true` by default.
* Video now uses MediaStreamTrack.stop() instead of MediaStream.stop() where possible, as the later is now deprecated in some browsers (thanks @stoneman1 #2371)
* The Physics Manager will now throw a console warning if you try to enable a physics body using an unknown physics engine type (thanks @jakewilson #2415)
* The Tileset class will tell you the name of the tileset image throwing the uneven size error (thanks @jakewilson #2415)
* Emitter.start when used with a false `explode` parameter would cumulatively add particles to the current total. With quantity 10 the first call would emit 10 particles, the next 20, and so on. Calls to start will now reset the quantity each time. This is a behavior change from earlier versions, so if you relied on the old way please account for it in your code (thanks @BdR76 #2187)
* You can now pass in your own Canvas element to Phaser and it will use that instead of creating one itself. To do so you must pass a Game Configuration object to Phaser when you instantiate it, and set the `canvas` property of the config object to be the DOM element you wish to use, i.e.: `{ canvas: document.getElementById('yourCanvas') }` (thanks @Friksel #2311)
* When loading Video with the `asBlob` argument set it now uses a 'blob' type for the XHR loader, and doesn't cast the resulting file as a Blob upon load. This fixes loading videos as blobs on Chrome for Android (thanks @JuCarr #2433)
* When the Loader loads audio via the Audio tag, instead of Web Audio, it used to use `Phaser.GAMES[_this.game.id].load` as the callback handler, which would stop it from working if you had multiple Loaders set-up within Phaser. It now uses a local reference to `_this` instead (thanks @SBCGames #2435)

### Bug Fixes

* The `mouseoutglobal` event listener wasn't removed when the game was destroyed (thanks @stoneman1 #2345 #2344 #2342)
* Fixed issue with IE crashing on this.context.close in the Sound Manager (thanks @stoneman1 #2349)
* Phaser.World.centerX and Phaser.World.centerY only worked if the bounds had an origin of 0, 0. They now take into account the actual origin (thanks @fillmoreb #2353)
* SoundManager.destroy now validates that context.close is a valid function before calling it (thanks @brianbunch #2355)
* SoundManager.destroy doesn't close the context if it's being stored in PhaserGlobal (thanks @brianbunch #2356)
* Fix typo in p2 BodyDebug.componentToHex that made most debug bodies appear reddish in color (thanks @englercj #2381)
* Previously when a sprite was tinted and a new texture was loaded then the tint did not apply to the texture and the old tinted texture was used (thanks @CptSelewin #2383)
* Negative lineSpacing in Text objects will no longer crop the bottom pixels off lines of text (thanks @gaelenh #2379 #2374)
* BitmapData.copy, and by extension draw, drawFull, drawGroup, etc, would incorrectly handle drawing a tinted Sprite if it was using a frame from a texture atlas (thanks @PhaserDebugger #2405)
* Text that used fonts which had numbers in their names wouldn't be correctly rendered unless you explicitly set the font property after creation. You can now pass font names with numbers in them as the font style object correctly (thanks @And-0 #2390)
* Tween.update wouldn't dispatch an `onLoop` signal for Tweens with just one child, such as those created via Tween.to with -1 as the repeat value (thanks @ForgeableSum #2407)
* Arcade.Body's speed property was only set when the body moved, it now updates regardless (thanks @mark-henry #2417)
* Camera.position would return the view rectangles centerX/Y coordinates, instead of view.x/y (which is what Camera.x/y returns), so it has been updated to return view.x/y instead (thanks @kamparR #2120)
* Passing a BitmapData to a TileSprite as a texture would fail if the BitmapData had not been previously added to the cache. It now uses the new frameData property (thanks @mzamateo @lucap86 #2380)
* When setting a global volume for the SoundManager it would previously incorrectly calculate the volumes of AudioTag based Sound objects that were not played at volume 1. The new approach uses Sound.updateGlobalVolume which adjusts the Sound volume to be a percentage of the global volume. So if the global volume is 0.5 and the Sound volume is 0.5, the Sound will play with an actual volume of 0.25 (thanks @VitaZheltyakov #2325)
* Sound.play when using an AudioTag would ignore the muted state of the SoundManager and play regardless. It now checks the SoundManager.mute state on play, and sets the volume accordingly (thanks @brianbunch #2139)
* Graphics objects can now have a Physics Body directly attached to them, where-as before it would throw an error due to a lack of anchor property (thanks @NLilley #2400)
* A Game Object with `fixedToCamera = true` that was then set for Input, and enabled for dragging from its center (`input.enableDrag(true)`) would throw an error upon being dragged (thanks @solusipse #2367)
* P2.World.updateBoundsCollisionGroup wouldn't use the `boundsCollisionGroup` mask if you passed `true` as the argument, only if it was left undefined.
* P2.World.updateBoundsCollisionGroup didn't set the `_boundsOwnGroup` private var, meaning the `World.setBounds` method wasn't able to restore previously set collision masks automatically (thanks @jmp909 #2183)
* P2.World.setBounds has been re-written completely. If the World is resized it no longer removes the P2 body instances and re-creates them. Instead it checks to see which walls are required and then just moves the position of the shapes instead, or updates them, or creates or destroys them as required. This is far more efficient, especially in a game which sees a lot of world bounds changes (i.e. resizes responsively in browser)
* BitmapText would throw an error if you passed in a number as the text property to the constructor. It worked if you used the text accessor directly because it cast the value to a string, but the constructor missed out this step (thanks @lewispollard #2429)
* Dragging a Sprite while the camera was moving would slowly cause the Sprite position to become out of sync the further the camera moved. A Sprite being dragged now tracks the camera position during the drag update and adjusts accordingly (thanks @jeroenverfallie #1044)

### Pixi Updates

Please note that Phaser uses a custom build of Pixi and always has done. The following changes have been made to our custom build, not to Pixi in general.

* DisplayObjectContainer.getLocalBounds destroys the worldTransforms on children until the next `stage.updateTransform()` call. This can make a number of things break including mouse input if width, height or getLocalBounds methods are called inside of an update or preUpdate method. This is now fixed in our Pixi build (thanks @st0nerhat #2357)
* PIXI.CanvasRenderer.resize now applies the `renderSession.smoothProperty` to the Canvas context when it resizes. This should help with unwanted canvas smoothing (thanks @sergey7c4 #2395 #2317)

## Version 2.4.6 - "Baerlon" - 18th February 2016

2.4.6 is a point release that addresses 2 severe bugs, and should be used in place of 2.4.5 in all instances. The 2.4.5 change log appears after this one.

### New Features

* Added RandomDataGenerator.sign, which returns a -1 or 1 (thanks @taylankasap #2328)

### Updates

* StateManager.destroy now sets `clearCache` and `clearWorld` internally before clearing the current state, as otherwise they would have been left untouched, such as from Game.destroy (thanks @i-dimitrov #2138)

### Bug Fixes

* Groups now check for `child.parent` before calling `removeFromHash` (thanks @spayton #2323 #2338)
* BaseTexture.destroy wasn't correctly removing the texture from the BaseTextureCache if it was a cached CanvasPool entry (such as Text objects use), causing drawImage errors in Canvas mode, and just blank textures in WebGL (thanks @civet #2339)
* Loader.getAudioURL and Loader.getVideoURL were hardened to support query string file URLs and still work with uri pairs and data/blobs.

## Version 2.4.5 - "Sienda" - 17th February 2016

### New Features

* You can use the new const `Phaser.PENDING_ATLAS` as the texture key for any sprite. Doing this then sets the key to be the `frame` argument (the frame is set to zero). This allows you to create sprites using `load.image` during development, and then change them to use a Texture Atlas later in development by simply searching your code for 'PENDING_ATLAS' and swapping it to be the key of the atlas data.
* BitmapText.cleanText is a new method that will scan the given text and either remove or replace all characters that are not present in the font data.
* ArcadePhysics.Body.onCeiling is a new complementary method to go with onFloor (thanks @yigitozdemir #1610)
* Text.precalculateWordWrap allows you to run your text through the Text word wrap function, which is handy if you need to handle pagination on longer pieces of text (thanks @slashman #2277)
* Sprite (and all Game Objects) have a new argument in their destroy method: `destroyTexture`. This boolean (which is false by default) controls if the BaseTexture of the Game Object should be destroyed or not. This is extremely useful in situations where you've got a lot of dynamic assets you no longer need, such as textures created from BitmapDatas. You must set the `destroyTexture` argument yourself. This can be done in a custom Game Object destroy method or as part of your state shutdown (#2261)
* The Health Game Object component has a new method: `setHealth` which allows you to set the exact health amount. This is now used by the `revive` function.
* Text.useAdvancedWrap allows you to swap between the Basic and the Advanced word wrapping functions. In Advanced it will wrap long-words and condense and trim excess white space (thanks @soldoutactivist #1811)
* The Grunt script has been updated to enhance the intro / outro and Pixi defaults. Pixi has been split into intro / outro and main blocks, so you can exclude its intro cleanly. The excludes are now bound, so if you exclude the Phaser UMD it will do the same for Pixi as well (thanks @spayton #2192)
* ArcadePhysics.worldAngleToPointer will get the angle (in radians) between a display object and the pointer, taking all parent rotations into account (thanks @mattrick16 #2171)
* There is new documentation on building Phaser for Webpack and a new custom build grunt option (thanks @deiga #2331)
* Device.safariVersion now holds the major version of the Safari browser.
* Device.edge is a boolean that is set if running under the Microsoft Edge browser.
* Device.dolby is a boolean that is set if the browser can play EC-3 Dolby Digital Plus files
* The Loader and SoundManager can now play Dolby Digital Plus files on supported devices.

### Updates

* TypeScript definitions fixes and updates (thanks @clark-stevenson @zimpy @iamfreee @milkey-mouse @juanmirod @danzel @staff0rd @sanchopancho13)
* Docs typo fixes (thanks @zeterain @staff0rd @milkey-mouse @dick-clark @nlotz @s4wny @jonjanisch @Alaxe @cdelstad @tsphillips @rblopes @vrecluse)
* Emitter methods `at`, `explode`, `flow`, `kill`, `revive`, `setAlpha`, `setRotation`, `setScale`, `setSize`, `setXSpeed`, `setYSpeed` and `start` now return the Emitter instance for better method chaining (thanks @samme #2308)
* Tilemap.hasTile will now return `false` if the Tile doesn't exist in the coordinates given (which can happen if the coordinates are out of bounds) (thanks @cy-ryo-fujiwara #2304)
* Update FrameData to check if both the numeric index was set and exists. Should fix Phaser Tiled integration as a result (thanks @Weedshaker #2298)
* Loader.loadUpdate now gets one final call when the loading is complete (before it would end and then call loadComplete, but if you had a callback bound to loadUpdate you'd never get that final 100% load event). (thanks @nexiuhm @McFarts #2297 #2296)
* The TypeScript definitions now have Phaser exported as a module in the header. This allows you to import / require the Phaser TypeScript defs (thanks @PixelWaffles #2255)
* BitmapData.setHSL now accepts 0 as a valid parameter (thanks @FracturedShader #2209)
* Force the usage of typescript 1.4.1 in the package.json so that the TypeScript defs with comments is rebuilt properly again (thanks @vulvulune #2198)
* A tiny logic update in the StateManager (thanks @jaminscript #2151)
* The Style object passed in to Phaser.Text is now cloned instead of referenced. This means you can adjust single Text instances without invaliding other Text objects using the same style object (thanks @asyncanup #2267)
* Added a typescript section to the bower and npm configs to support `tsd link` (thanks @mjohnsonengr #2189 #2180)
* SoundManager.destroy now calls AudioContext.close (thanks @stoneman1 #2237)
* Sound.onEndedHandler now sets Sound.currentTime to be Sound.durationMS (thanks @stoneman1 #2237)
* BitmapData would always create a private `_swapCanvas` which was a clone of its main canvas used for advanced movement operations. This no longer happens. The swap canvas is created only as needed, by those functions that use it (specifically `moveH` and `moveV`), meaning a BitmapData will now use half the amount of memory it used to, and you'll have half the amount of canvas DOM elements created (unless you make heavy use of the move functions).
* Tweens with 'yoyo' set on them couldn't be re-used again because the start and end properties were left in a reversed state. When a yoyo tween ends it now restores the reversed values (thanks @SBCGames  #2307)
* The width and height values passed to the Game constructor are now passed through Math.floor first. This ensures you can never create a game width non-integer dimensions, which has all kinds of implications - from browser performance to breaking things like TileSprite rendering (#2262)
* Tilemap.getObjectIndex has been removed as it didn't work correctly in most cases, and it's easier to just scan the Tilemap.objects object directly anyway (#2242)
* GameObject.revive will now set the health amount to 100 instead of 1, bringing it in-line with the `maxHealth` default value.
* Moved the Sound.disconnect after the Sound.stop call in Web Audio (#2280)
* BitmapData.drawGroup can now handle drawing Emitters and BitmapText objects that are part of the Group.
* SoundManager.setTouchLock is no longer set if `SoundManager.noAudio` is true, or if the PhaserGlobal setting `disableAudio` is true (thanks @bcjordan #2206)
* Loader.audiosprite is renamed to Loader.audioSprite (the old one still works for legacy reasons) (thanks @epaezrubio #2145)
* EarCut now replaces PolyK, which fixes advanced Graphics mask triangulation issues such as #1941
* Camera.checkBounds now takes the scale of the Camera into account (thanks @ForGorNorPor #2263)
* InputHandler.consumePointerEvent has been removed, as it was never used internally anyway, so was misleading (thanks @GregoryAveryWeir #2227)
* Events.onDragUpdate has a new 6th property `fromStart` which is a boolean. You can determine if the event was the result of the start of a drag movement or not by polling it (#2155)
* SinglePad.onDownCallback has been moved to the end of the method, so that DeviceButton.start is now called before the callback fires, meaning if you check the status of the button in the onDownCallback it will now be fully activated (thanks @suicidepills #2159)
* The `z` property assigned to children of a Group now starts from zero instead of 1, this is an internal change mostly but if you relied on the `z` property for some reason then please be aware of this (thanks pantoninho)

### Bug Fixes

* Buttons (or any Sprites) that don't have a texture, but have children, would incorrectly render the children under WebGL due to the baseTexture.skipRender property (thanks @puzzud #2141)
* TilemapParser accidentally redeclared `i` when parsing the ImageCollections which would cause an infinite loop (thanks DanHett)
* BitmapData.update causes a snowballing memory leak under WebGL due to a Context.getImageData call. BitmapData.clear used to call update automatically but no longer does. This resolves the issue of the Debug class causing excessive memory build-up in Chrome. Firefox and IE were unaffected (thanks @kingjerod #2208)
* Pausing a Sound that used a Marker for playback would fire the `onMarkerComplete` signal by mistake as well as stop the fadeTween. This Signal is now only dispatched if Sound.stop is called and the Sound isn't paused (thanks Corin)
* BitmapText.text would throw an undefined Texture error if you used a character in your text string that didn't exist in the font data.
* Animation.stop will now stop the named animation only if the `name` argument is passed and matches the currently running animation (thanks @samme #2299 #2301)
* TilemapParser accidentally redeclared `i` when parsing Tilemap Layers (thanks @ttencate and @aweber1  #2244 #2233 #2281)
* Added `removeAll` to TweenManagers stub, so the call from the StageManager doesn't throw an error in a custom build (thanks @RetrocadeNet #2284)
* Loader.binary would return a success even if the xhr'd file returned a 404 or similar (thanks @milkey-mouse @mhstar89 #2251 #2250)
* When loading audio or video from blob or data URIs, the local variable was replaced too soon, throwing errors in `getAudioURL` and `getVideoURL` (thanks @milkey-mouse @jackfreak #2236 #2234)
* Tween.hasStarted parameter was set to `false` when the tween was created, but not set again when the tween was stopped or ends. If `Tween.start` is used more than once the `onStart` callback is called only the first time (thanks @javivi91 #2199)
* During a WebGL context loss the Phaser Cache was referencing the wrong local object (thanks @allenevans #2285)
* The Video game object used an anonymous bound function for both the 'ended' and 'playing' event listeners, meaning that they were never removed properly (thanks @ramalhovfc #2303)
* BitmapData.shiftHSL incorrectly used Math.limitValue, now updated to use Math.clamp (thanks @FracturedShader #2222)
* The Loader was deleting the next waiting file from the queue if an asset pack was added after the load had started (thanks @tfelix #2203 #2204)
* Specifying Phaser.ScaleManager.EXACT_FIT as the scaleMode in a game config object would fail to use the scale mode (thanks @06wj #2248)
* BitmapText would crash if it tried to render a character that didn't exist in the font set. Any character that doesn't exist in the font set now renders a space character instead.
* BitmapText would load and parse the kerning data from the font, but would never use it when rendering. The kerning values are now applied on rendering as well (thanks @veu #2165)
* SinglePad.callbackContext is now set through addCallbacks method (thanks @puzzud #2161)
* Both `transparent` and `antialias` were ignored if set to `false` in a Game configuration object, as the `parseConfig` method didn't check for falsey values (thanks @amadeus #2302)
* GameObject.revive used to add the health amount given to the Game Object (via `heal`) instead of setting it as the new health amount. It now calls `setHealth` instead, giving it the exact amount (thanks @netgfx #2231)
* Group.add and Group.addAt would forget to remove the child from the hash of its previous Group if it had a physics body enabled, causing unbounded hash increase (thanks @strawlion @McIntozh #2232)
* Fixed a really nasty bug in Chrome OS X where a ctrl + click (i.e. simulated right-click) on a trackpad would lock up the Pointer leftButton, causing future clicks to fail. This is now handled by way of a mouseout listener on the window object, sadly the only way to force a mouseup in Chrome (thanks @KyleU #2286)
* ctrl + click is now only considered a right-click if event.buttons = 1, this should allow you to use ctrl as a key modifier on Windows (and any device with a multi-button mouse attached) and still use ctrl + click on OS X / trackpads for a right-click (thanks @yuvalsv #2167)
* If the Mouse was over a Sprite and you then clicked it, it would dispatch another Over event. This is now surpressed if the Over event has already been dispatched previously (thanks @McFarts #2133)
* InputHandler.pointerOver could fail to return anything in some instances, now always returns a boolean.
* Tween.onLoop would be fired when a Tween repeated and Tween.onRepeat would be fired when a Tween looped. These are now reversed to fire correctly (thanks @vladkens #2024)
* Text with lineSpacing set wouldn't apply the lineSpacing to the final line of text in the Text string, or to text with just single lines. This could lead to incorrect height calculations for further layout and unwanted padding at the bottom of Text objects (thanks @Lopdo #2137)
* SpriteBatch incorrectly applied the PIXI SpriteBatch prototype over the top of Phaser.Group meaning that Sprites with animations wouldn't render correctly (thanks @qdrj #1951)
* Color.updateColor would pass `color.a` to the `getColor32` method without first putting the value into the range 0 - 255 (thanks @mainpsyhos #2327)

### Pixi Updates

Please note that Phaser uses a custom build of Pixi and always has done. The following changes have been made to our custom build, not to Pixi in general.

* BaseTexture.destroy no longer checks for the `_pixiId` property on the canvas before removing it from the CanvasPool, meaning it's now destroying a lot more canvas elements than it was in the past!
* TilingSprite would ignore the `renderable` property, and render it regardless. Now it skips render if `renderable` is false (thanks @Green92 #2214)
* We have replaced the PolyK Triangulation calls within Pixi with EarCut 2.0.8. This allows for faster polygon triangulation, and also deals with more complex polygons that PolyK would crash on.
* Graphics.arc has a new argument `segments` that allows you to control how many segments are created when the arc is drawn. The default is 40. Use a higher number for more fidelity, i.e. if you find that reversed arcs are not joining up fully (#2064)
* PIXI.WebGLMaskManager.pushMask and popMask are now more robust in checking that they have been given valid mask data (#2152)
* PIXI.WebGLGraphics.stencilBufferLimit is a new integer that allows you to define how many points exist in a Graphics object before Pixi swaps to using the Stencil Buffer to render it. The default is 6 but can be increased. This fixes issues with things like Quadratic curves not rendering as masks in WebGL.
* If a Display Object with a mask contained a child with a Filter, then the child would not render. The WebGLFilterManager now retains state and creates a new stencil buffer as required (thanks @hightopo #1842)
* The Filter Texture and GL Viewport are now properly resized, fixing issues with custom resolutions and filters (thanks @englercj @amadeus #2326 #2320)
* Graphics.generateTexture has a new argument `padding` which allows you to add extra spacing onto the generated texture. This is useful for small Graphics objects where you find a few pixels getting sliced off the edges due to rounding issues (#1933)
* DisplayObject._generateCachedSprite (which is called from `updateCache` or when `cacheAsBitmap` is enabled) would bitwise | 1 the bounds width and height. This would often lead to incorrect rounding (heights of 4 would become 5, while heights of 5 would remain 5). This has now been removed and the width and height are passed through Math.ceil and then checked to make sure they aren't less than 1 pixel in either direction (thanks @alesdotio #2078)

## Version 2.4.4 - "Amador" - 15th October 2015

### New Features

* Emitter.emitParticle now has 4 new optional arguments: `x`, `y`, `key` and `frame`. These allow you to override whatever the Emitter default values may be and emit the particle from the given coordinates and with a new texture.
* Group.resetChild is a new method that allows you to call both `child.reset` and/or `child.loadTexture` on the given child object. This is used internally by `getFirstDead` and similar, but is made public so you can use it as a group iteration callback. Note that the child must have public `reset` and `loadTexture` methods to be valid for the call.
* Group.getFirstDead, Group.getFirstAlive and Group.getFirstExists all have new optional arguments: `createIfNull`, `x`, `y`, `key` and `frame`. If the method you call cannot find a matching child (i.e. getFirstDead cannot find any dead children) then the optional `createIfNull` allows you to instantly create a new child in the group using the position and texture arguments to do so. This allows you to always get a child back from the Group and remove the need to do null checks and Group inserts from your game code. The same arguments can also be used in a different way: if `createIfNull` is false AND you provide the extra arguments AND a child is found then it will be passed to the new `Group.resetChild` method. This allows you to retrieve a child from the Group and have it reset and instantly ready for use in your game without any extra code.
* P2.Body.removeCollisionGroup allows you to remove the given CollisionGroup, or array of CollisionGroups, from the list of groups that a body will collide with and updates the collision masks (thanks @Garbanas #2047)
* Filter.addToWorld allows you to quickly create a Phaser.Image object at the given position and size, with the Filter ready applied to it. This can eliminate lots of duplicate code.
* Tiled 0.13.0 added support for layer data compression when exporting as JSON. This means that any .tmx stored using base64 encoding will start exporting layer data as a base64 encoded string rather than a native array. This update adds in automatic support for this as long as the data isn't compressed. For IE9 support you'll need to use the new polyfill found in the resources folder (thanks @noidexe #2084)
* You can now load single layer Pyxel Edit TileMaps as an atlas (thanks @joshpmcghee #2050)
* Canvas.getSmoothingPrefix will return the vendor prefixed smoothing enabled value from the context if set, otherwise null.
* The Random Number Generator can now get and set its state via rnd.state. This allows you to do things like saving the state of the generator to a string that can be part of a save-game file and load it back in again (thanks @luckylooke #2056 #1900)
* Device.iOSVersion now contains the major version number of iOS.
* The new `PointerMode` enumeration value has been added for better simple input discrimination in the future, between active pointers such as touch screens and passive pointers, such as mouse cursors (thanks @pnstickne #2062)
* Button.justReleasedPreventsOver controls if a just-release event
on a pointer prevents it from being able to trigger an over event.
* Button.forceOut expanded to accept a PointerMode value such that it
can be controlled per-input mode.
* Phaser.KeyCode is a new pseudo-type used by the Keyboard class (and your code) to allow for separation of all the Keyboard constants to their own file. This stops the JSDocs from becoming 'polluted' and allows for easier future expansion (thanks @pnstickne #2118 #2031)

### Updates

* TypeScript definitions fixes and updates (thanks @clark-stevenson @milkey-mouse @timotei @qdrj @Garbanas @cloakedninjas)
* Docs typo fixes (thanks @rwrountree @yeluoqiuzhi @pnstickne @fonsecas72 @JackMorganNZ @caryanne)
* Math.average has been optimized (thanks @rwrountree #2025)
* When calling GameObject.revive the `heal` method is called to apply the health value, allowing it to take into consideration a `maxHealth` value if set (thanks @bsparks #2027)
* Change splice.call(arguments, ..) to use slice instead (thanks @pnstickne #2034 #2032)
* BitmapData.move, moveH and moveV have a new optional `wrap` argument allowing you to control if the contents of the BitmapData are wrapped around the edges (true) or simply scrolled off (false).
* Time.desiredFps has moved to a getter / setter.
* Time.physicsElapsed and Time.physicsElapsedMS are no longer calculated every frame, but only when the desiredFps is changed.
* Time.update has been streamlined and the `updateSetTimeout` and `updateRAF` methods merged and duplicate code removed.
* Time.desiredFpsMult is a pre-calculated multiplier used in Game.update.
* Time.refresh updates the `Time.time` and `Time.elapsedMS` values and is called automatically by Game.update.
* DeviceButton was setting a `duration` property on itself, which went against the read only getter of duration (thanks @winstonwolff)
* Added Node.js v4 stable to Travis config (thanks @phillipalexander #2070)
* Optimised Canvas.getSmoothingEnabled, Canvas.setSmoothingEnabled and Canvas.setImageRenderingCrisp.
* The Physics Editor Exporter (found in the resources folder of the repo) has had an option to prefix shape names and optimize JSON output added to it (thanks @Garbanas #2093)
* Touch.addTouchLockCallback has a new argument `onEnd` which allows the callback to fire either on a touchstart or a touchend event.
* The SoundManager now detects if the browser is running under iOS9 and uses a touchend callback to unlock the audio subsystem. Previous versions of iOS (and Android) still use touchstart. This fixes Apple's screw-up with regard to changing the way Web Audio should be triggered in Mobile Safari. Thanks Apple (thanks @MyCatCarlos for the heads-up #2095)
* InputHandler.validForInput now checks if the game object has `input.enabled` set to `false` and doesn't validate it for input if that's the case.
* The default Button.onOverMouseOnly value has changed from `false` to `true`. If you used this in your touch enabled games then please be aware of this change (#2083)
* BitmapData.clear now automatically calls BitmapData.update at the end of it.
* New Color stub added for the custom build process. Contains just the bare minimum of functions that Phaser needs to work. Cuts file size from 48.7KB to 7.4KB. Note: Do not stub this out if using BitmapData objects.
* New DOM stub added for the custom build process. Contains just the bare minimum of functions that Phaser needs to work. Cuts file size from 14.8KB to 2.4KB. Note: Do not stub this out if using the full Scale Manager.
* New Scale Manager stub added. Removes all Scale Manager handling from Phaser! But saves 75KB in the process. If you know you don't need to scale the Phaser canvas, or are handling that externally, then you can safely stub it out in a custom build.
* Added the PIXI.PolyK, PIXI.WebGLGraphics and PIXI.CanvasGraphics files to the Graphics custom build option. They weren't used anyway and this removes an extra 40.2KB from the build size.
* Phaser.Create no longer automatically creates a BitmapData object when it starts. It now only does it when you first make a texture or grid.
* New Create stub added for the custom build process. Cuts file size by 8KB.
* You can now exclude the FlexGrid from custom builds, saving 15KB.
* The ScaleManager no longer creates a Phaser.FlexGrid if the class isn't available (i.e. excluded via a custom build)
* Time.suggestedFps is now defaulted to `Time.desiredFps` for the first few frames until things have settled down (previously it was `null`) (thanks @noidexe #2130)
* Text with anchor 0.5 and word wrap would have an extra space added to its width calculations, this is now adjusted for (thanks @nickryall #2052 #1990)
* ScaleManager.getParentBounds now checks if `parentNode` has an `offsetParent` before calling `getBoundingClientRect` on it (thanks @McFarts #2134)

### Bug Fixes

* Loader.bitmapFont wouldn't automatically set the `atlasURL` value if just the key was given.
* The Loader would put the baseURL and/or path in front of `data:` and `blob` URLs (thanks @rblopes #2044)
* When the Text width was being calculated it would add the `strokeThickness` value twice, causing an alignment offset (thanks @nickryall #2039)
* Sound.onEndedHandler has a fix for AudioBufferSourceNode listener memory leak (thanks @Pappa #2069)
* Game.update could call `updateLogic` multiple times in a single frame when catching up with slow device frame rates. This would cause Tweens to advance at twice the speed they should have done (thanks @mkristo)
* Added useCapture flags to removeEventListener in MSPointer class (thanks @pmcmonagle #2055)
* Under setTimeOut (or when `forceSetTimeOut` was true) the Time was incorrectly setting `Time.timeExpected` causing game updates to lag (thanks @satan6 #2087)
* Fixes edge case when TilingSprite is removed before render (thanks @pnstickne #2097 #2092)
* Camera.setBoundsToWorld only adjusts the bounds if it exists (thanks @prudolfs #2099)
* Keyboard.addCallbacks didn't check to see if the arguments were `null`, only if they were `undefined` making the jsdocs misleading.
* ScaleManager.getParentBounds now takes any transforms into account to get the correct parent bounds (thanks @jdnichollsc #2111 #2098)
* Cache.addBitmapFont now applies a default value for the x and y spacing if the arguments are omitted (thanks @nlotz #2128)
* Removed use of the `tilePosition` property in the Phaser.Rope class as it isn't implemented and caused calls to `Rope.reset` to crash (thanks @spayton #2135)
* ScaleMin and ScaleMax stopped working in Phaser 2.3.0 due to an incorrect transform callback scope (thanks @brianbunch #2132)

### Pixi Updates

Please note that Phaser uses a custom build of Pixi and always has done. The following changes have been made to our custom build, not to Pixi in general.

* CanvasRenderer.mapBlendModes optimised to cut down on file size.
* PIXI.WebGLRenderer.updateTexture now returns a boolean depending on if the texture was successfully bound to the gl context or not.
* PIXI.WebGLSpriteBatch.renderBatch would still try and render a texture even if `updateTexture` failed to bind it. It now checks the return value from `updateTexture` and ignores failed binds.
* WebGLRenderer.mapBlendModes optimised to cut down on file size.
* Sprite.getBounds would report an inaccurate value if the sprite was negatively scaled (causing things like generateTexture to be cut off) (thanks @DavidAPC #2108)
* Removed DisplayObject.transformCallback as it's a Game Object component.
* BaseTexture.skipRender is a new boolean that can be set to skip the rendering phase in the WebGL Sprite Batch. You may want to do this if you have a parent Sprite with no visible texture (i.e. uses the internal `__default` texture) that has children that you do want to render, without causing a batch flush in the process.

## Version 2.4.3 - "Coramen" - 24th August 2015

### New Features

* Loader.images is a new method that allows you to pass an array of image keys, and optionally the URLs to the Loader and have them all added to the load queue in one go.
* TweenManager.frameBased allows you to control if all newly created Tweens update based on the physics step (i.e. frame based) or the system clock (time based). A frame based tween will use the physics elapsed timer when updating. This means it will retain the same consistent frame rate, regardless of the speed of the device. The duration value given should be given in frames. If the Tween uses a time based update (which is the default) then the duration is given in milliseconds. In this situation a 2000ms tween will last exactly 2 seconds, regardless of the device and how many visual updates the tween has actually been through.
* Tween.frameBased does the same as TweenManager.frameBased but allows you to set the value on a per-tween basis.
* BitmapText.smoothed is a new boolean property that allows you to set texture smoothing on a bitmap font or not. By default smoothing is always on, but you can turn it off which helps for bitmap fonts created from pixel art style character sets.
* Text.addFontStyle and Text.addFontWeight allow you to apply font weights and styles to specific characters in a Text object. For example you can now include bold or italics within single Text objects (thanks @jdnichollsc #1950)
* PIXI.CanvasPool is a new static global created to deal with the issue of resource leaks and continuous DOM node build-up when creating lots of Text or BitmapData objects, or when calling `generateTexture` on any display object. The CanvasPool will do its best to re-use out dated canvas elements rather than filling up the DOM with new ones.
* Sprite.setTexture has a new `destroyBase` parameter - set this to `true` if you know the base used a generated texture that isn't being used by any other sprites. This will free-up the canvas for further re-use by other calls to `generateTexture` or Text objects.
* Line.midPoint will return a Point object where the `x` and `y` values correspond to the center (or midpoint) of the Line segment.
* Line.rotateAround allows you to rotate a Line around the given coordinates (in world space)
* Line.centerOn will position the Line so that its midpoint lays on the coordinates given.
* BitmapData.line draws a line to the BitmapData in the color and thickness specified.
* BitmapData.op is a handy short-code to get and set the canvas global composite operator.
* BitmapData.drawFull draws the given Game Object or Group to a BitmapData and then recursively iterates through all of its children, including children of Game Objects and Groups. It can draw Text, BitmapText, Sprites, Images, Emitters and Graphics objects. It's perfectly valid to pass in `game.world` as the parent object, and it will iterate through the entire display list.
* Phaser.TilemapParser.INSERT_NULL is a new boolean that controls what happens when the parser encounters an empty tile: When scanning the Tiled map data the TilemapParser can either insert a null value (true) or a `Phaser.Tile` instance with an index of -1 (false, the default). Depending on your game type depends how this should be configured. If you've a large sparsely populated map and the tile data doesn't need to change then setting this value to `true` will help with memory consumption. However if your map is small, or you need to update the tiles (perhaps the map dynamically changes during the game) then leave the default value set (thanks #1982)

### Updates

* TypeScript definitions fixes and updates (thanks @clark-stevenson @vrecluse @yahiko00 @cloakedninjas @qdrj)
* JSDoc typo fixes (thanks @Cowa @yahiko00 @qdrj @STuFF)
* VideoStream.active = false is used if the browser supports it, otherwise it falls back to VideoStream.stop.
* Text can now accept `undefined` or `null` as the `text` argument in the constructor and will cast it as an empty string.
* Point.rotate uses a faster and simpler rotation function when no distance argument is specified.
* Setting a P2.Body from Static or Kinematic to Dynamic will now automatically adjust the Body.mass to be 1 (thanks @wayfu #2005)
* Pointer.withinGame is no longer automatically set to `false` in the `Pointer.stop` method. Instead it will check if the Pointer actually is within the stage bounds and only set `withinGame` to `false` if it's outside the bounds.
* MSPointer now has an `onPointerUpGlobal` handler for when the pointer is released outside of the canvas, but still within the browser window. This means that in IE11 a Sprites `onInputUp` event will now trigger even when outside the canvas (thanks @bvargish #2000)
* MSPointer now has handlers for the pointer being over and outside of the canvas element, which sets the `Pointer.withinGame` booleans accordingly. It also triggers the `Mouse.mouseOutCallback` and `Mouse.mouseOverCallback` callbacks respectively.
* The MSPointer event listeners have been renamed to all lower-case, i.e. 'pointerDown' is now 'pointerdown'.

### Bug Fixes

* Pointer.isDown was reset before the `Input.onUp` event, meaning you couldn't get the Pointer duration from within the event.
* Pointer.isDown was reset before the Input tap calculations, meaning `onTap` wouldn't dispatch (thanks @stovenator #1953)
* InputHandler.pointerOver would get stuck in an 'isOver' state if the Sprite changed its visibility during an `onUp` callback (thanks @Cristy94 #1955)
* If you override the P2 mpx functions, to define your own px to meters values, the P2 Debug Bodies would ignore it (thanks @vrecluse #1957)
* ArrayUtils.numberArrayStep would return an empty array if a single parameter was given, instead of a single step array (thanks @pooya72 #1958)
* Text with tints applied wouldn't update properly in Canvas mode.
* Removed use of the deprecated `enterFullScreen` and `leaveFullScreen` signals from the Scale Manager (thanks @mmanlod #1972)
* BitmapText with tints applied wouldn't update properly in Canvas mode (thanks @Pajamaman #1969)
* Group.cacheAsBitmap would be incorrectly offset in Canvas mode (thanks @mkristo #1925)
* Text.setTextBounds didn't add the x and y values to the width and height offsets.
* Line.rotate used a calculation method which resulted in the line growing (or shrinking) in length over time the more it was rotated. The new method never changes the lines length.
* BitmapText.font failed to pull the new font from the Phaser Cache, stopping it from updating properly (thanks @AbrahamAlcaina #2001)
* Video.stop now removes the 'playing' event listener, which stop Videos set to loop from throwing errors after being destroyed.
* Tilemap.createFromObjects has been strengthened so that will only create Sprites for matching gids/ids/names. It also only sets the Sprite width and height values if they are present in the Tiled data (thanks @pparke #2012)
* TilingSprite._renderCanvas wasn't correctly allowing for pixel rounding (thanks @ximop #2022)
* Cache.addSpriteSheet didn't include default values for the `frameMax`, `margin` and `spacing` arguments (thanks @vladkens #2017 #2018)
* Tilemap.shuffle was calling the deprecated Phaser.Utils.shuffle, which has now moved to Phaser.ArrayUtils.shuffle.
* Enabling a filter on a display object that had a multiply blend mode set would cause the object to become invisible. The two cannot be combined, so when you set a filter on a display object it now automatically resets the blend mode to `NORMAL`. The same does not happen in reverse however, so if you've got a filter set and then change the blend mode to multiply it will still break. Be careful to capture this yourself (thanks @wayfu #1994)

## Version 2.4.2 - "Altara" - 29th July 2015

### Updates

* TypeScript definitions fixes and updates (thanks @clark-stevenson @shivinsky)
* JSDoc typo fixes (thanks @DrkSephy)
* TilemapLayer - Fixed unmatched `context.save` and `context.restore` calls (thanks @MortimerGoro #1934)
* Cache.getFrame has a new `cache` parameter (that defaults to the Image cache, but can be changed to any other)
* Cache.getFrameCount has a new `cache` parameter (that defaults to the Image cache, but can be changed to any other)
* Cache.getFrameData has a new `cache` parameter (that defaults to the Image cache, but can be changed to any other)
* Cache.hasFrameData has a new `cache` parameter (that defaults to the Image cache, but can be changed to any other)
* Cache.getFrameByIndex has a new `cache` parameter (that defaults to the Image cache, but can be changed to any other)
* Cache.getFrameByName has a new `cache` parameter (that defaults to the Image cache, but can be changed to any other)
* Device.canPlayVideo now checks for `ogv` as a valid file extension for OGG video files (thanks @JB-Tellez #1928)
* Phaser.Sound will now automatically check the Cache to see if the audio file it is using is still there or not. If not then it will automatically called `Sound.destroy` on itself. If you do not desire this result then you should ensure that you undertake all house-keeping yourself, and properly destroy Sound objects _before_ calling `Cache.removeSound` (#1946)

### Bug Fixes

* DeviceButton would try to set `altKey`, `shiftKey` and `ctrlKey` even for Joypads (thanks @zatch #1939)
* Pointer.move would accidentally reset the `isDown` status of the Pointer on touch devices, which broke things like Sprite input events when built to native apps or run locally (#1932 #1943)
* Pointer.onDown (and input enabled items like Buttons) would fail on FireFox / Linux and CocoonJS (#1944 #1945)

## Version 2.4.1 - "Ionin Spring" - 24th July 2015

This is a small point release that updates the Creature runtimes and fixes a couple of small cache issues.

It also modifies the Grunt build scripts so that all third party libs (such as Creature, P2, gl-matrix and PIXI) are now kept well and truly outside of Phaser. They are defined and placed first in the build files. So no more PIXI hiding within the Phaser namespace or UMD patching for Phaser required.

### Updates

* The Creature Runtimes have been updated to the latest versions and the `Phaser.Creature` class updated to use them.
* GameObjectFactory.creature is a new method to help with quick Creature animation object creation.
* Cache.getPixiTexture will now search the image cache if it couldn't find a texture in the PIXI.TextureCache global array, if it finds a matching image in the image cache then it returns a new PIXI.Texture based on it.
* Cache.getPixiBaseTexture will now search the image cache if it couldn't find a BaseTexture in the PIXI.BaseTextureCache global array.

### Bug Fixes

* Fixed Cache.getKeys to use the `_cacheMap` (thanks @jamesgroat #1929)
* Safari on OSX wouldn't recognise button presses on trackpads (thanks JakeCake)
* Cache.removeImage now calls destroy on the image BaseTexture, removing it from the PIXI global caches without throwing a warning.

## Version 2.4 - "Katar" - 22nd July 2015

### API Changes

* RenderTexture.render now takes a Matrix as its second parameter, not a Point object. This brings it in line with Pixi and allows you to perform much more complex transformations on the object being rendered. If you need to replicate the old behavior please use RenderTexture.renderXY(sprite, point.x, point.y) instead.
* PIXI.DisplayObject.updateTransform has a new optional parameter `parent`. If the DisplayObject doesn't have a parent (i.e. it isn't on the display list yet) then in the past `updateTransform` would fail. This meant you couldn't do things like scale or rotate a Sprite and then draw it to a RenderTexture or BitmapData, as calls to updateTransform would be ignored. The new checks now look to see if the `parent` parameter is set. If so this takes priority over the actual parent and is used to modify the transform (note that it **doesn't** reparent the DisplayObject, it merely uses it for the transform.) If there is no parent (explicitly or via the parameter) then it falls back to use Phaser.World as the parent. If it can't reach that then no transform takes place.
* If Phaser.Sound.noAudio has been set then Phaser.Loader will not load any audio files. No errors are thrown, but all calls to Loader.audio and Loader.audiosprite are silently ignored. `noAudio` can be set either via the `PhaserGlobal` global var or is set if the device your game is running on has no audio playback support.
* Files can now be added to the Loader with an absolute URL even if you have a Loader.baseURL set. In previous versions the baseURL would still be prepended to the file URL, but the Loader now checks if the a file URL begins with `http` or `//` and skips prepending the baseURL to it.
* Phaser.StateManager would incorrectly call `loadUpdate` and `loadRender` while the game was paused or if the State didn't have an `update` or `render` method defined, even after the loader was completed. Although this is a bug fix it's still an API change should you have been using the `loadUpdate/Render` calls in the old way. Also the StateManager no longer calls `preRender` unless the State `create` method has *finished*. If the State doesn't have a `create` method then `preRender` runs immediately.
* Frame.uuid has been removed (was flagged as deprecated for several releases). This has a two-fold effect: First it means that the property no longer exists and secondly it means that the AnimationParser (the class responsible for loading sprite sheets and texture atlases) no longer has to call either RandomDataGenerator.uuid OR populates the PIXI.TextureCache. The first saves some CPU time and the second saves memory by not creating references to textures it doesn't ever use. The PIXI.TextureCache is now ignored by Phaser other than for the `__missing` and `__default` textures.
* Phaser.AnimationParser methods `JSONData`, `JSONDataHash` and `XMLData` have all had their `cacheKey` parameter removed as it's no longer used.
* Input.deleteMoveCallback no longer takes an integer as its parameter. Now you have to give it the original callback and context in order to remove it. This is to protect against index invalidation (see the fixed Bugs list)
* Group.add and Group.addAt will only create a Physics Body on the child if it doesn't already have one. This is a change from 2.3 where it would replace the physics body property with the new body, but this could lead to garbage build-up over time, so you should now properly destroy the body before changing it.
* Button game objects now have `Input.useHandCursor` set to `true` by default.
* Phaser.BitmapText no longer extends PIXI.BitmapText but replaces it entirely.
* Phaser.Text no longer extends PIXI.Text but replaces it entirely. Phaser.Text now natively extends a Phaser Sprite, meaning it can be enabled for physics, damaged, etc.
* Mouse.button and MSPointer.button have been deprecated and are no longer set (they remain at -1). They never supported complex button events such as holding down 2 buttons and releasing just one, or any buttons other than left and right. They have been replaced with the far more robust and accurate Pointer DeviceButton properties such as `Pointer.leftButton`, `Pointer.rightButton` and so on.
* Phaser.DeviceButton is a new class that handles a specific button on an input device, for example the middle button of a mouse, the eraser button of a stylus or a shoulder button on a Gamepad.
* Phaser.DeviceButton.shiftKey is a boolean that holds if the shift key was held down or not during the last button event.
* Phaser.DeviceButton.altKey is a boolean that holds if the alt key was held down or not during the last button event.
* Phaser.DeviceButton.ctrlKey is a boolean that holds if the control key was held down or not during the last button event.
* Phaser.GamepadButton has been removed and now uses DeviceButton instead. Three internal API changes took place: `processButtonDown` is renamed to `start`, `processButtonUp` is renamed to `stop` and `processButtonFloat` is renamed to `padFloat`. If you extended GamepadButton in your own code you need to replace it with DeviceButton.
* MSPointer now checks the `pointerType` property of the DOM event and if it matches 'mouse' it will update `Input.mousePointer`, rather than `Input.pointer1` (or whatever the next free Pointer was).
* Time.suggestedFps is now only populated if `Time.advancedTiming` is enabled.

### p2.js Upgraded to version 0.7.0

Phaser has been upgraded internally to use the new release of p2 physics. All Phaser based API call signatures remain unchanged unless listed below.

For the full list of p2 additions please read [their change log](https://github.com/schteppe/p2.js/releases/tag/v0.7.0).

* The P2.Body.onBeginContact arguments have changed. It now sends 5 arguments: The Phaser.P2.Body, the p2.Body, the p2 Shape from Body A, the p2 Shape from Body B and the contact equations array. Note that the Phaser.P2.Body may be null if you collide with a 'native' p2 body (such as the world bounds). However the p2.Body argument will always be populated.
* The P2.Body.onEndContact arguments have changed. It now sends 4 arguments: The Phaser.P2.Body, the p2.Body, the p2 Shape from Body A and the p2 Shape from Body B. Note that the Phaser.P2.Body may be null if this is the end of a contact with a 'native' p2 body (such as the world bounds). However the p2.Body argument will always be populated.
* P2.Body.applyImpulse allows you to apply an impulse to a Body. An impulse is a force added to a body during a short period of time.
* P2.Body.applyImpulseLocal allows you to apply an impulse to a point local to the Body. An impulse is a force added to a body during a short period of time.
* P2.Body.getVelocityAtPoint gets the velocity of a point in the body.

### Build Updates

* The Grunt build script now lets you exclude four new modules: rope, tilesprite, creature and video.
* Rope removes the ability to create Rope sprites and also removes the PIXI.Rope and PIXI.Strip classes.
* TileSprite removes the ability to create Tile Sprites and also removes the PIXI.TilingSprite class.
* Creature is not enabled by default, but allows you to control support for Creature bone based animations.
* Video removes the ability to render Videos and video streams to textures.
* Pixi is no longer an optional module. Phaser no longer uses any main stream branch of Pixi and has multiple fixes and tweaks internally through-out it. Therefore it's now no longer possible to replace the version of Pixi that Phaser uses with any other version, so we removed the option from the custom list. Over time we will do away with the Pixi globals and merge it fully into Phaser to avoid conflicts with any other version of Pixi present.

### New Features

* All calls to Loader methods that add files to the queue, such as `Loader.image` or `Loader.atlas`, now have the URL as an optional parameter. If not set Loader will assume the URL to be based on the key given. For example the following: `game.load.image("boom", "boom.png")` can now be expressed as just `game.load.image("boom")`, or `game.load.atlas("player", "player.png", "player.json")` can now be shortened to `game.load.atlas("player")`. Please see the freshly updated jsdocs for full details.
* Loader.atlas and `Cache.addTextureAtlas` will now automatically determine the format of the JSON data (array or hash) when added to the Cache. You no longer need to specify it explicitly if JSON, only if XML.
* Added support for the [Creature Automated Animation Tool](http://www.kestrelmoon.com/creature/). You can now create a Phaser.Creature object which uses json data and a texture atlas for the animations. Creature is a powerful animation tool, similar to Spriter or Spine. It is currently limited to WebGL games only, but the new libs should prove a solid starting point for anyone wanting to incorporate Creature animations into their games.
* Tilemap.getTileWorldXY has a new optional parameter: `nonNull` which if set makes it behave in the same way as `getTile` does (thanks @GGAlanSmithee #1722)
* Group.hash is an array (previously available as `Group._hash`, but protected) into which you can add any of its children via `Group.addToHash` and `Group.removeFromHash`. Only children of the Group can be added to and removed from the hash. The hash is used automatically by Arcade Physics in order to perform non z-index based destructive sorting. However if you don't use Arcade Physics, or it isn't a physics enabled Group, then you can use the hash to perform your own sorting and filtering of Group children without touching their z-index (and therefore display draw order).
* Group.physicsSortDirection is a new property allowing you to set a custom sort direction for Arcade Physics Sprites within the Group hash. Previously Arcade Physics used one single sort direction (defined on `Phaser.Physics.Arcade.sortDirection`) but this change allows you to specifically control how each and every Group is sorted, so you can now combine tall and wide Groups with narrow and thin in a single system.
* Cache.getPixiTexture will return a PIXI.Texture from the cache based on the given key. A PIXI Texture is created automatically for all images loaded and added to the cache.
* Cache.getPixiBaseTexture will return a PIXI.BaseTexture from the cache based on the given key. A PIXI BaseTexture is created automatically for all images loaded and added to the cache.
* Phaser.Matrix.clone allows you to clone the Matrix to a new object, or copy its values into the given Matrix.
* Phaser.Matrix.copyFrom and copyTo allow you to copy Matrix values from and to other Matrix  objects.
* Phaser.Matrix.setTo allows you to set all properties of a Matrix in a single call.
* The Phaser.Matrix constructor now allows you to optionally set all Matrix properties on instantiation.
* Text.setShadow has two new optional parameters: `shadowStroke` and `shadowFill`. These allow you to set if the drop shadow is applied to the Text stroke, the Text fill or both of them (thanks @qdrj #1766)
* Text.shadowStroke and Text.shadowFill allow you to toggle if the drop shadow is applied to the Text stroke or fill independently.
* ArcadePhysics.Body.syncBounds is a new property that if true forces the Body to check itself against the Sprite.getBounds() dimensions and adjust its width and height accordingly. If false it will compare its dimensions against the Sprite scale instead, and adjust its width height if the scale has changed. Typically you would need to enable `syncBounds` if your sprite is the child of a responsive display object such as a FlexLayer, or in any situation where the sprite scale doesn't change, but its parents scale is effecting the dimensions regardless.
* Rectangle.ceil runs Math.ceil() on both the x and y values of the Rectangle.
* Rectangle.ceilAll runs Math.ceil() on the x, y, width and height values of the Rectangle.
* The Net and Debug classes have been stubbed out, so they can be properly excluded during a custom build (thanks @soldoutactivist #1772)
* Device.oggVideo indicates if the browser can play back ogg video files.
* Device.h264Video indicates if the browser can play back H264 (mp4) video files.
* Device.mp4Video indicates if the browser can play back H264 (mp4) video files.
* Device.webmVideo indicates if the browser can play back webm video files with the vp8 codec.
* Device.vp9Video indicates if the browser can play back webm video files with the vp9 codec.
* Device.hlsVideo indicates if the browser can play back mpeg video files.
* PIXI.DisplayObject.worldPosition contains the position of the DisplayObject (and therefore any object that inherits from it, such as Phaser.Sprite) taking into account all transforms in the display list. It is updated at the end of `DisplayObject.updateTransform`. DisplayObject.position reflects only the position applied to the object directly, whereas worldPosition includes the positions that may have been applied to its ancestors.
* PIXI.DisplayObject.worldScale contains the scale of the DisplayObject (and therefore any object that inherits from it, such as Phaser.Sprite) taking into account all transforms in the display list. It is updated at the end of `DisplayObject.updateTransform`. DisplayObject.scale reflects only the scale applied to the object directly, whereas worldScale includes any scales that may have been applied to its ancestors.
* PIXI.DisplayObject.worldRotation contains the rotation of the DisplayObject (and therefore any object that inherits from it, such as Phaser.Sprite) taking into account all transforms in the display list. It is updated at the end of `DisplayObject.updateTransform`. DisplayObject.rotation reflects only the rotation applied to the object directly, whereas worldRotation includes any rotations that may have been applied to its ancestors.
* Loader.video allows you to load a video file into Phaser. It works in the same way as Loader.audio, allowing you to pass an array of video files - and it will load the first one the device is capable of playing back. You can optionally load the video via xhr where the video data is converted to a Blob upon successful load.
* Cache.addVideo allows you to add a loaded video into the Phaser Cache. This is called automatically by the Phaser Loader, but may be invoked directly as well.
* Cache.checkVideoKey allows you to check if a video is stored in the cache based on the given key.
* Cache.getVideo allows you to extract a video from the Cache based on its key. The video element itself (or the Blob is loaded with asBlob true) will be found in the `data` property of the returned object.
* Cache.removeVideo will remove a video from the Cache based on the given key.
* SoundManager.onVolumeChange is a new signal that is dispatched whenever the global volume changes. The new volume is passed as the only parameter to your callback.
* SoundManager.onMute is a new signal that is dispatched when the SoundManager is globally muted, either directly via game code or as a result of the game pausing.
* SoundManager.onUnMute is a new signal that is dispatched when the SoundManager is globally un-muted, either directly via game code or as a result of the game resuming from a pause.
* Input.Touch.addTouchLockCallback allows you to add a callback that will be invoked automatically upon a touchstart event. This is used internally by the SoundManager and Video objects to handle mobile device unlocking, but is exposed publicly as well.
* Frame.resize allows you to change the dimensions of a Frame object and recalculate all of its internal properties (such as `bottom` and `distance`).
* LoadTexture.resizeFrame lets you resize the Frame dimensions that the Game Object uses for rendering. You shouldn't normally need to ever call this, but in the case of special texture types such as Video or BitmapData it can be useful to adjust the dimensions directly in this way.
* Rectangle.bottomLeft has been added (thanks @mattmogford #1788)
* Device.firefoxVersion is a new property that contains the major Firefox version number if running within Firefox, otherwise zero.
* Math.distanceSq will return the euclidean distance squared between the two given set of coordinates (thanks @jeremyosborne #1761 #1770)
* StateManager.onStateChange is a new signal which is dispatched whenever the State changes from one to another. The callback you specify is sent two parameters: the string based key of the new state, and the second parameter is the string based key of the old / previous state.
* onDragUpdate is a new signal that is dispatched whenever a Game object enabled for input and drag is moved by a pointer (i.e. during a drag event). See the `Phaser.InputHandler.enableDrag` docs for parameter details and the new Phaser Example.
* Rectangle.resize allows you to resize a Rectangle to the new given dimensions without altering its position.
* Cache.getJSON has a new parameter: `clone`. If set it will return a clone of the object stored in the Cache rather than a reference to it.
* Circle.random will return a uniformly distributed random point from anywhere within the circle.
* Line.random will return a random point from anywhere on the Line segment.
* Ellipse.random will return a uniformly distributed random point from anywhere within the ellipse.
* Rectangle.random will return a uniformly distributed random point from anywhere within the rectangle.
* Line.rotate allows you to rotate a line by the given amount around its center point.
* Device.chromeVersion will return the major version number of Chrome.
* TilingSprite.textureDebug is a new boolean that allows you to visually debug the generated texture a TilingSprite creates.
* Device.electron will return true if running under GitHub Electron (thanks @rblopes #1851)
* When loading a BitmapText you can now specify either an XML file or a JSON file for the font data. This is useful in environments such as Cocoon where you don't have a native XML parser. If you wish to use JSON the formatting should be equal to the result of running a valid XML file through X2JS (thanks @Feenposhleen #1837)
* Game Objects that have the Health component (such as Sprites) now have a new method: `heal` which adds the given amount to the health property, i.e. is the opposite of `damage` (thanks @stephandesouza #1794)
* maxHealth is a new property that Game Objects with the Health component receive and works in combination with the `heal` method to ensure a health limit cap.
* Text.setTextBounds is a rectangular region that allows you to align your text within it, regardless of the number of lines of text or position within the world. For example in an 800x600 sized game if you set the textBounds to be 0,0,800,600 and text alignment to 'left' and vertical alignment to 'bottom' then the text will render in the bottom-right hand corner of the game, regardless of the size of font you're using or the number of lines in the text itself (thanks @boostermedia for the idea #1824)
* Text.autoRound allows you to control if the text is allowed to render at sub-pixel coordinates or not. Set to `true` to round the coordinates, often eliminating anti-aliasing from certain font types (#1867)
* Tiled Image Collection support is now available and has been added to the TilemapParser and Tilemap classes (thanks @asyed94 #1879)
* Keyboard.addKeys is a practical way to create an object containing user selected hotkeys. For example: `addKeys( { 'up': Phaser.Keyboard.W, 'down': Phaser.Keyboard.S, 'left': Phaser.Keyboard.A, 'right': Phaser.Keyboard.D } );` would return an object containing the properties `up`, `down`, `left` and `right` that you could poll just like a Phaser.Key object. (thanks @Mourtz #1857)
* TilemapLayer.resize allows you to resize a TilemapLayer. It will update the internal canvas object and corresponding texture dimensions (#1881)
* Pointer button handling has been given an overhaul. It has the following new DeviceButton properties: `leftButton`, `rightButton`, `middleButton`, `backButton`, `forwardButton` and `eraserButton`. So you can now easily check which buttons are active and build right or middle click support into your games. The Pointer object normalises these properties for you, regardless if they came from a MouseEvent or PointerEvent (thanks @youssefdetovernickr for the idea #1848)
* Text has a new style property: tabs. This allows you to specify a pixel value (or values) that allows you to space out text that contains tab characters within it. `Text.tabs` can be either an integer, in which case all tabs share the same spacing, or an array of pixel values corresponding exactly to the number of tabs per line of text. This allows you to easily align columns of data in a single Text object.
* BitmapData.move(x, y) allows you to shift the contents of the BitmapData horizontally and vertically by the given amounts. The image wraps-around the edges of the BitmapData.
* BitmapData.moveH(distance) allows you to horizontally shift the BitmapData with wrap-around the edges.
* BitmapData.moveV(distance) allows you to vertically shift the BitmapData with wrap-around the edges.
* Text.addStrokeColor works in the same way as `Text.addColor` but allows you to define a color stop for the stroke color instead of the fill color.
* All Game Objects and Groups have a new boolean property called `pendingDestroy`. If you set this to `true` then the object will automatically destroy itself in the *next* logic update, rather than immediately. This is useful for cases when you wish to destroy an object from within one of its own callbacks, such as with buttons or other input events (thanks @alamboley #1748)
* BitmapData.generateTexture will take a snapshot of the BitmapDatas canvas at that moment in time and convert it into an Image, which is then stored in the Phaser image Cache based on the key given. You can then use the new texture for any future sprites or texture based objects.
* All Signals now have the ability to carry extra custom arguments with them, which are passed on to the callback you define after any internal arguments. For example a Phaser.Key has an onDown signal. When dispatched onDown sends a reference to the Key as the first and only argument. But you can now set the callback like this: `fireKey.onDown.add(shoot, this, 0, 'lazer', 64)`. So when the onDown signal is dispatched internally the callback (`shoot` in this case) will receive 3 arguments: the Key reference that is raised internally and the string 'lazer' and value 64, which were the custom arguments provided when setting-up the callback.
* Group.moveAll allows you to move all of the children of a Group into another Group.
* Loader.path is a string and if set it is placed before any _relative_ file path given to the Loader. For example: `load.path = "images/sprites/";` followed by `load.image("ball", "ball.png");` and `load.image("tree", "level1/oaktree.png");` would load the `ball` file from `images/sprites/ball.png` and the tree from `images/sprites/level1/oaktree.png`. The path is added before the filename but *after* the `Loader.baseURL`. The path _must_ end with a "/". Set it to nothing to disable the path.
* Loader.shader allows you to load a fragment shader from an external file.
* Cache.addShader adds a fragment shader into the cache.
* Cache.getShader gets a fragment shader from the cache.
* The Cache has been internally refactored considerably. Image data is now all stored in the same object, rather than being split across the PIXI global caches (such as PIXI.TextureCache and PIXI.BaseTextureCache), which are no longer used by Phaser.
* Internally the Cache now uses a single _cache object, which is partitioned to store the various different object types. Before the cache used lots of private objects, one per data type, but it's now a lot cleaner and we've managed to cut out hundreds of lines of duplicate code in the process.
* Cache.getImage has a new argument which lets you return either just the HTML Image element or the entire image cache object, which includes the baseTexture and frame data.
* Cache.getImage will return a __default image if the key isn't given, or a __missing image if the key is given but not found in the cache. This means it will always return a valid image and no longer cause Phaser to throw runtime errors deeper down with invalid image objects.
* AABB vs. AABB collisions now work in Ninja Physics. `reportCollisionVsWorld` already worked, and contained all of the logic required to resolve a collision once the appropriate vectors had been established. `reportCollisionVsBody` was refactored to use that function (now generically named `reportCollision`), and now AABBs can collide properly, including bouncing and friction. reportCollisionVsWorld is now just a wrapper around reportCollision to maintain compatibility (thanks @standardgaussian #1905)
* Phaser.Create is a new class that allows you to dynamically generate sprite textures from an array of pixel data, without needing any external files. We'll continue to improve this over the coming releases, but for now please see the new examples showing how to use it.

### Updates

* TypeScript definitions fixes and updates (thanks @clark-stevenson @isuda @ggarek @jamesgroat)
* JSDoc typo fixes (thanks @robertpenner @luckylooke @asyncanup @muzuiget @danxexe @rgk @matugm)
* Added missing `resumed` method to Phaser.State class template.
* Color.webToColor and Color.updateColor now updates the `out.color` and `out.color32` properties (thanks @cuixiping #1728)
* Tilemap.createFromObjects has been updated for Tiled 0.11 and can now look-up object layers based on id, uid or name. It will also now copy over Sprite scaling properties if set (thanks @mandarinx #1738)
* Graphics.drawPolygon can now accept a Phaser.Polygon or PIXI.Polygon object, as well as a points array (#1712)
* Phaser.Physics hooks added in for MatterJS support (coming soon)
* Body.destroy now automatically calls `Group.removeFromHash`.
* Physics.Arcade.sort has a new property 'sortDirection'. If not specified it will use World.sortDirection. If the Group given as the first parameter has its `physicsSortDirection` property set that will override any other setting.
* Physics.Arcade.sort now calls one of four functions: sortLeftRight, sortRightLeft, sortTopBottom and sortBottomTop. Each of which takes 2 Sprites as arguments.
* Physics.Arcade.sort now doesn't bail out if the Group contains a mixture of physics and non-physics enabled objects, as the Group hash is now only ever populated with physics enabled objects. Also the sort comparison functions no longer return -1 if the bodies are invalid, but zero instead (#1721)
* Phaser.Group would automatically add a child into the _hash array as soon as the child was created (or moved into the Group). This no longer happens. Instead the child is only added to `Group.hash` if it is enabled for Arcade Physics. However `Group.addToHash` and the hash array have been exposed as public in case you were taking advantage of the _hash even though it was a previously marked as private.
* Cache.getTexture has now been removed (it was deprecated several versions ago). Use Cache.getRenderTexture instead.
* Removed duplicate methods from PIXI.Text such as wordWrap and updateText as Phaser overrides them, so it was wasting bytes.
* Phaser.StateManager no longer calls `preRender` unless the State `create` method has finished. If the State doesn't have a `create` method then `preRender` runs immediately.
* Phaser.StateManager.created is a new read-only boolean that tells you if the State has finished running its `create` method. If it doesn't have one it's always true.
* RenderTexture.render and `renderXY` would ignore the Sprites rotation or scale. The full Sprite transform is now used correctly when the Sprite is drawn to the texture. If you wish to replicate the old behavior please use `RenderTexture.renderRawXY` instead.
* Pixi.Sprite.renderCanvas and renderWebGL now has a new optional matrix parameter. You can use this to render the Sprite with an alternative transform matrix without actually adjusting the Sprite matrix at all.
* RenderTexture.matrix has been removed as it's no longer used.
* SoundManager.pauseAll, resumeAll and stopAll now checks if the SoundManager.noAudio is set and ignores the calls.
* SoundManager.usingWebAudio is set to `false` by default (used to be `true`) and is only explicitly set if Web Audio is available and hasn't been disabled in the PhaserGlobal object.
* SoundManager.touchLocked is now set to `false` should the device be using legacy Audio, avoiding the unlock call running without need.
* Added `type` parameter to `VideoTexture.fromUrl` allowing you to define the mime-type of the video file, which is required for Firefox and Safari in most cases.
* PIXI.BaseTexture.forceLoaded allows you to set a BaseTexture as loaded, with the given width and height. It then calls `BaseTexture.dirty`. This is important for when you don't want to modify the shape of the source object by forcing in `complete` or dimension properties it may not naturally have, but still wish to use it as a base texture.
* SoundManager.volume now has its input value clamped to ensure it's between 0 and 1 (inclusive)
* Removed `Input.moveCallback` and `Input.moveCallbackContext` as neither are used any longer. Use `Input.addMoveCallback`.
* SoundManager now uses the new `Touch.addTouchLockCallback` methods to handle mobile device audio unlocking.
* If a BitmapData is created with a width or height set to zero then the width and/or height are set to a default value (256) instead to avoid getContext errors.
* RetroFont has been updated to use RenderTexture.renderXY, removing the need for creating a Point object each update.
* RetroFont no longer puts any entries into the TextureCache or generates any UUIDs on instantiation, speeding up creation and lowering memory use.
* BitmapData.update now validates the `width` and `height` values to ensure they aren't lower than 1, which would previously cause a context error.
* Texture.requiresReTint is a new property that controls if a texture requires the display object to be re-tinted having been updated internally. The LoadTexture component now sets this.
* PIXI.Sprite.tintedTexture contains a canvas object that holds the tinted version of the Sprite. This is only populated in Canvas, not in WebGL.
* ScaleManager.scaleSprite will no longer try and scale a display object that doesn't have a scale property.
* The LoadTexture component has a new property `customRender` which is checked for in the Core postUpdate to know when to render custom elements like Videos.
* BitmapText line spacing and word wrapping has been vastly improved and bought in-line with how Pixi 3 handles it, but with additional anchor support.
* P2.Body.loadPolygon now allows the `key` parameter to be passed as `null` - when this happens the `object` parameter can be the actual physics object data instead of a string pointing to the cache, allowing you to take advantage of adding multiple convex shapes with automatic adjustments for center of mass #1801
* Tilemap.addTilesetImage can now accept a BitmapData as the `key` parameter and will use the BitmapData to render the tileset with instead of an image from the cache (thanks to @unstoppablecarl for the idea #1838)
* Device now uses a new way to detect when Phaser is running under a NW.js (formerly Node-WebKit) environment, using feature detection, instead of relying on a guarded require statement. The former way was the source of a known incompatibility with browserify and similar tools (thanks @rblopes #1851)
* Sprite vs. Tilemap collision can now check if the sprite overlaps the tilemap without trying to separate it (thanks @Preece #1810)
* The Asset Pack JSON Format example has been updated to include new and missing file formats (thanks @rblopes #1808)
* RenderTexture now takes the display objects alpha into consideration when rendering it, before it would always reset worldAlpha to 1 before rendering, thus ignoring any alpha that may be set.
* P2.enableBody now checks if an anchor exists on target object before attempting to set its value (thanks @standardgaussian  #1885)
* Debug.currentAlpha wasn't being used to set the alpha of the Debug context at all (was always set to 1) but now updates the alpha of the Debug context before anything is rendered to it (thanks @wayfu #1888)
* If the device is detected as a Windows Phone the renderer is automatically set to use Canvas, even if WebGL or AUTO was requested (thanks @ramarro123 #1706)
* RandomDataGenerator.weightedPick has been tweaked slightly to allow for a more even distribution of weights. It still favors the earlier array elements, but will accurately include 'distance' elements as well (thanks @gingerbeardman #1751)
* BitmapData.clear has 4 new optional parameters: x, y, width and height, that define the area to be cleared. If left undefined it works exactly the same as before and clears the entire canvas.
* Added Phaser.Keyboard.COMMA and Phaser.Keyboard.PERIOD to the consts list.
* Canvas.setSmoothingEnabled only applies the value of the property exists, which avoids the Chrome webkit prefix deprecation warnings.
* PIXI._CompileShader can now take an array or a string for the fragment src.
* AnimationParser.spriteSheet can now accept either a string-based key or an HTML Image object as the key argument.
* LoaderParser.bitmapFont, xmlBitmapFont and jsonBitmapFont all now return the font data rather than write it to the now deprecated PIXI.BitmapText.fonts global array.
* PIXI.BitmapText has been removed as a global array, as it is no longer used.
* PIXI has been made available for Phaser when using requireJS (thanks @mkristo #1923)
* Internally the Time class has been updated to split out the RAF and SetTimeout implementations. This cuts down the update loop workload significantly, which was causing a performance optimization bottleneck in V8.
* TweenData.update now uses the `Time.elapsedMS` value for its delta calculation, instead of the physicsStep - this is because tweens are inherently time duration based and on a lagging system they were not properly completing when they should do (also addresses #1819)
* World.stateChange is a new method that is called whenever the state changes or restarts. It resets the world x/y coordinates back to zero and then resets the Camera.
* All undefined argument checks were changed from `if (typeof x === 'undefined')` to `if (x === undefined)` removing the typeof check and saving some bytes across the codebase in the process.
* Text.updateText will now check the width and height values of the Text canvas and if either are zero it sets `Text.renderable = false` to avoid throwing WebGL texture binding errors.
* WebGL context loss and restoration is now handled directly by Phaser.
* Cache.clearGLTextures empties out all of the GL Textures from Images stored in the cache. This is called automatically when the WebGL context is lost and then restored.

### Bug Fixes

* The LoadTexture component has had a redundant `dirty` call removed from it that was causing textures to be re-uploaded to the GPU even though they may already have been on it.
* TileSprites were missing a `physicsType` property, causing them to not collide with anything (thanks @numbofathma #1702)
* Sprite was missing the Health and InCamera components.
* A Tween could be incorrectly set to never end if it was given a duration of zero (thanks @hardalias #1710)
* Added guards around `context.getImageData` calls in BitmapData, Text and Canvas Tinting classes to avoid crashing restricted browsers like Epic Browser. Please understand that several Phaser features won't work correctly with this browser (thanks @Erik3000 #1714)
* P2 Body.destroy now checks for the existence of a `sprite` property on the body before nulling it (thanks @englercj #1736)
* The version of p2.js being used in 2.3.0 wasn't correctly declaring itself as a global for browserify / requireJS. This update resolves that (thanks @dgoemans #1723)
* AnimationManager.frameName setter wasn't checking if `_frameData` existed before accessing it (thanks @nesukun #1727)
* P2.getConstraints would return an array of null objects. It now returns the raw p2 constraint objects (thanks @valueerrorx #1726)
* TilemapLayer docs incorrectly reported it as extending Phaser.Image, but it doesn't share the same components so has been updated.
* TilemapLayer was missing the Input component (thanks @uhe1231 #1700)
* PIXI.Graphics in Canvas mode wouldn't respect the objects visible or alpha zero properties, rendering it regardless (thanks @TimvdEijnden #1720)
* Enabling Arcade Physics would add the deltaCap property onto Phaser.Time, even though the property doesn't exist any more, changing the class shape in the process.
* Phaser.StateManager would incorrectly call `loadUpdate` while the game was paused or if the State didn't have an `update` method defined even after the loader was completed.
* Phaser.StateManager would incorrectly call `loadRender` while the game was paused or if the State didn't have an `render` method defined even after the loader was completed.
* Added the missing `preRender` function to the Phaser.State class template.
* Fixed bug in Pixi where RenderTexture.render would ignore the given matrix.
* Fixed a bug in Pixi where drawing a Sprite to a RenderTexture would reset the Sprites transform to an identity Matrix.
* The SoundManager didn't accurately detect devices or browser environments with no sound card present and would try to carry on using a null Web Audio context (thanks @englercj #1746)
* The Tween.onStart signal wasn't dispatched if the Tween had a delay set. It's now dispatched immediately if no delay, or after the delay if set. It also respects the `autoStart` parameter and will still dispatch even if `autoStart` is true.
* Input.addMoveCallback used to return the index of the callback entry in the internal `moveCallbacks` array. However as callbacks were removed the indexes became invalid, potentially causing a future `Input.deleteMoveCallback` to remove the wrong callback entirely or error. Input.deleteMoveCallback now takes the original callback and context as its parameters to ensure deletion safety.
* Graphics constructor now sets x/y parameters to zero if undefined. Before it would set them to undefined as the type check wasn't strict.
* Math.isOdd now returns an actual boolean value instead of 1 (thanks @formigone #1792)
* Rope constructor was fixed enabling it again (thanks @gionatan7 #1799)
* FrameData.getFrameIndexes when called with a partial array (such as creating an animation out of a set of frames) would return the indexes array padded out with 'undefined' entries, causing short animations to never fully play through.
* AnimationManager.add no longer sets the `currentFrame` property when just adding an Animation to a Sprite. The `currentFrame` property is now only set when the animation begins playing. This avoids the Sprite.frame and Sprite.frameName properties from returning incorrect results after adding (but not playing) an Animation. It also allows very short animations (2 frames) to play correctly without needing to loop.
* PIXI.Graphics was calling Polygon.flatten in its drawShape call, causing the original Polygon object to internally change. It now takes a clone of the polygon and only flattens that (#1779)
* Tween.generateData didn't set a default value for the `frameRate` parameter if undefined, causing an infinite loop (thanks @rblopes #1782 #1785)
* Fixed the Pixelate filter, changing the `dimensions` uniform to a 2f and removing un-needed vecs from the fragment src. Also fixed the size getter and added sizeX and sizeY getters/setters (#1780)
* Tween.to and Tween.from can now accept `null` as the ease parameter value. If `null` it will use the default tween, as per the documentation (thanks @nkovacs #1817)
* TilemapParser.parseTiledJSON would ignore 'falsey' properties set on Objects in Tiled JSON tilemaps, such as `x: 0` or `visible: false`. These properties are now accurately copied over to the destination map data (thanks @MaksJS #1818)
* Removed un-necessary PIXI.TextureCache pollution in Phaser.LoaderParser.bitmapFont.
* Sound.resume wouldn't properly restart looped sounds in Chrome after being paused. Phaser now specifically handles the Chrome 42 bug and later fix (thanks @nkovacs #1820)
* Setting the BitmapText.maxWidth property would throw an error (thanks @drhayes #1807)
* If running under Cordova and iOS the Game.lockRender boolean will be set to `true` when the game pauses and `false` when it resumes. This avoids the `gpus_ReturnNotPermittedKillClient` app crash on iOS (thanks @cncolder #1800)
* Sound.restart and Sound.stop now properly disconnect the sound from the gainNode (or external node) before stopping it, allowing restart to work correctly (thanks @eofs #1796)
* When loading an Audio Sprite from an Asset Pack the wrong Loader method was being used (thanks @boniatillo-com #1777)
* Due to a Pixi 2 issue TileSprite when running under WebGL didn't respect the world alpha setting and would only work with its own alpha (thanks @hanenbro #1774)
* TileSprite now fully supports animation again, having been broken for several versions due to a Pixi upgrade. We've updated the way TileSprites generate their textures internally considerably and animation support is back across both Canvas and WebGL as a result (#1653)
* Setting mute to false on Sound that was never muted caused its volume to be set to zero (thanks @brianbunch #1870)
* P2.Body.createGroupCallback incorrectly referenced the `_groupCallbackContext` when deleting it (thanks @Langerz82 #1886)
* When reusing a Tween created with an array of properties the values would get exponentially added to the TweenData internal array each time the tween was re-run (thanks @SBCGames #1747)
* Reading the dimensions of a Text object would reset its resolution property (thanks @joelika #1717)
* Text.addColor would incorrectly color the text stroke if set (thanks @llevkin #1893)
* Setting the scaleMode property of a Game configuration object would cause a ScaleManager TypeError in the resize method. It now stores the scale mode locally and applies it after boot (thanks @Mickawesomesque #1534)
* Device.windowsPhone should now correctly identify Windows Phone 8.1 devices, which also think they are iOS and Androids. If you find a device that gets around this check please send us its ua string! (thanks @jounii #1496)
* Rope.segments used the wrong vertices property, causing a runtime error.
* Debug.ropeSegments didn't take the scale of the Rope object into consideration, causing incorrect debug rendering.
* If a Sound was muted, or had its volume changed while it was still decoding (i.e. before it started playback) then the mute and/or volume were ignored and the sound would play anyway (thanks @brianbunch #1872)
* Group.addMultiple if given a Group.children array as the first parameter would fail as the original group length was decreased out of line with the children being added. Group.addMultiple now checks if the children argument is a Phaser.Group instance, and if so it uses Group.moveAll instead on it (thanks @AnderbergE #1898)
* PIXI.DisplayObject.updateTransform now nulls the _currentBounds property (thanks @gaufqwi #1906)
* Improved the JSON BitmapText implementation (thanks @Feenposhleen #1912 #1837)
* game.make.group did not setup parent correctly (thanks @mthurlin #1911)
* Fix reference error for process in the Device class (thanks @mkristo #1922)
* Sprites with Arcade Physics bodies that had `collideWorldBounds` enabled would be moved to the wrong position if you restarted a State (or swapped to a new State) that reset the world bounds (thanks @vulvulune #1775)
* PIXI.BaseTexture.fromCanvas now checks the canvas dimensions and if either face is zero it sets them to 1px to avoid WebGL texture binding errors.

### Deprecated

All of the following have been removed from Phaser 2.4.
They were flagged as deprecated in Phaser 2.2 or earlier.

* Camera.screenView
* ScaleManager.maxIterations
* ScaleManager.enterPortrait (see onOrientationChange)
* ScaleManager.enterLandscape (see onOrientationChange)
* ScaleManager.enterFullScreen (see onFullScreenChange)
* ScaleManager.leaveFullScreen (see onFullScreenChange)
* ScaleManager.fullScreenFailed (see onFullScreenError)
* ScaleManager.checkResize
* ScaleManager.checkOrientation
* ScaleManager.setScreenSize (see updateLayout)
* ScaleManager.setSize (see reflowCanvas)
* ScaleManager.checkOrientationState (see reflowCanvas)
* ScaleManager.orientation (see screenOrientation)
* Gamepad.disabled (see enabled)
* Input.currentPointers (see totalActivePointers)
* Input.disabled (see enabled)
* Keyboard.disabled (see enabled)
* Mouse.disabled (see enabled)
* Mouse.mouseMoveCallback (see Input.addMoveCallback)
* MSPointer.disabled (see enabled)
* Touch.disabled (see enabled)
* Cache.getUrl (see getURL)
* Math.truncate (see Math.trunc)
* Math.snapToInArray (see Phaser.ArrayUtils.findClosest)
* Math.interpolateFloat (see Math.linear)
* Math.normalizeLatitude (use Phaser.Math.clamp(lat, -90, 90))
* Math.normalizeLongitude (use Phaser.Math.wrap(lng, -180, 180))
* Math.chanceRoll (use Phaser.Utils.chanceRoll)
* Math.numberArray (use Phaser.ArrayUtils.numberArray)
* Math.numberArrayStep (use Phaser.ArrayUtils.numberArrayStep)
* Math.limitValue (use Phaser.Math.clamp)
* Math.randomSign (use Phaser.Utils.randomChoice(-1, 1))
* Math.angleLimit (use Phaser.Math.clamp)
* Math.getRandom (use Phaser.ArrayUtils.getRandomItem)
* Math.removeRandom (use Phaser.ArrayUtils.removeRandomItem)
* Math.floor (use Math.trunc)
* Math.ceil (use Phaser.Math.roundAwayFromZero)
* Math.shift (use Phaser.ArrayUtils.rotate)
* Math.shuffleArray (use Phaser.ArrayUtils.shuffle)
* Math.distanceRounded (do the rounding locally)
* Canvas.getOffset (see Phaser.DOM.getOffset)
* Canvas.getAspectRatio (see Phaser.DOM.getAspectRatio)
* TilemapLayer.tileColor (use TilemapLayer.debugSettings.missingImageFill)
* Phaser.ArrayList alias removed, now use Phaser.ArraySet
* Utils.transposeArray (see Phaser.ArrayUtils.transposeMatrix)
* Utils.rotateArray (see Phaser.ArrayUtils.rotateMatrix)
* Utils.shuffle (see Phaser.ArrayUtils.shuffle)

## Version 2.3.0 - "Tarabon" - 26th March 2015

### Significant Updates

#### Game Objects and Components

All of the core Game Objects have received an important internal restructuring. We have moved all of the common functions to a new set of Component classes. They cover functionality such as 'Crop', 'Physics Body', 'InCamera' and more. You can find the source code to each component in the `src/gameobjects/components` folder of the repo.

All of the Game Object classes have been restructured to use the new component approach. This puts an end to the "God classes" structure we had before and removes literally hundreds of lines of duplicate code. It also allowed us to add features to Game Objects; for example Bitmap Text objects are now full-class citizens with regard to physics capabilities.

Although this was a big internal shift from an API point of view not much changed - you still access the same methods and properties in the same way as before. Phaser is just a lot leaner under the hood now.

It's worth mentioning that from a JavaScript perspective components are  mixins applied to the core game objects when Phaser is instantiated. They are not added at run-time or are dynamic (they never get removed from an object once added for example). Please understand that this is by design.

You can create your own custom Phaser classes, with your own set of active components by copying any of the pre-existing Game Objects and modifying them.

#### Custom Builds

As a result of the shift to components we went through the entire source base and optimised everything we could. Redundant paths were removed, debug flags removed and new stub classes and hooks were created. What this means is that it's now easier than ever to "disable" parts of Phaser and build your own custom version.

We have always included a couple of extra custom builds with Phaser. For example a build without P2 Physics included. But now you can strip out lots of additional features you may not require, saving hundreds of KB from your build file in the process. Don't use any Sound in your game? Then you can now exclude the entire sound system. Don't need Keyboard support? That can be stripped out too.

As a result of this work the minimum build size of Phaser is now just 83KB (minified and gzipped).

Please see the README instructions on how to create custom builds.

#### Arcade Physics

We've updated the core of Arcade Physics in a number of significant ways.

First we've dropped lots of internal private vars and moved to using non-cached local vars. Array lengths are no longer cached and we've implemented `physicsType` properties on Game Objects to speed-up the core World collideHandler. All of these small changes have lead to a nice improvement in speed as a result, and also allows us to now offer things like physics enabled BitmapText objects.

More importantly we're now using a spacial pre-sort for all Sprite vs. Group and Group vs. Group collisions. You can define the direction the sort will prioritize via the new `sortDirection` property. By default it is set to `Phaser.Physics.Arcade.LEFT_RIGHT`. For example if you are making a horizontally scrolling game, where the player starts on the left of the world and moves to the right, then this sort order will allow the physics system to quickly eliminate any objects to the right of the player bounds. This cuts down on the sheer volume of actual collision checks needing to be made. In a densely populated level it can improve the fps rate *dramatically*.

There are 3 other directions available (`RIGHT_LEFT`, `TOP_BOTTOM` and `BOTTOM_TOP`) and which one you need will depend on your game type. If you were making a vertically scrolling shoot-em-up then you'd pick `BOTTOM_TOP` so it sorts all objects above and can bail out quickly. There is also `SORT_NONE` if you would like to pre-sort the Groups yourself or disable this feature.

Another handy feature is that you can switch the `sortDirection` at run-time with no loss of performance. Just make sure you do it *before* running any collision checks. So if you had a large 8-way scrolling world you could set the `sortDirection` to match the direction the player was moving in and adjust it in real-time, getting the benefits as you go. My thanks to Aaron Lahman for inspiring this update.

#### Phaser.Loader

The Phaser.Loader has been updated to support parallel downloads which is now enabled by default (you can toggle it via the `Loader.enableParallel` flag) as well as adding future extensibility points with a pack/file unified filelist and an inflight queue.

There are no *known* incompatibilities with the previous Loader. Be aware that with parallel downloading enabled the order of the Loader events may vary (as can be seen in the "Load Events" example).

The parallel file concurrency limit is available in `Loader.maxParallelDownloads` and is set to 4 by default. Under simulated slower network connections parallel loading was a good bit faster than sequential loading. Even under a direct localhost connection parallel loading was never slower, but benefited most when loading many small assets (large assets are more limited by bandwidth); both results are fairly expected.

The Loader now supports synchronization points. An asset marked as a synchronization point must be loaded (or fail to load) before any *subsequent* assets can be loaded. This is enabled by using the `withSyncPoint` and `addSyncPoint` methods. Packs ('packfile' files) and Scripts ('script' files) are treated as synchronization points by default. This allows parallel downloads in general while allowing synchronization of select resources if required (packs, and potentially other assets in the future, can load-around synchronization points if they are written to delay final 'loading').

Additional error handling / guards have been added, and the reported error message has been made more consistent. Invalid XML (when loading) no longer throws an exception but fails the particular file/asset that was being loaded.

Some public methods/properties have been marked as protected, but no (except in case of a should-have-been-private-method) public-facing interfaces have been removed. Some private methods have been renamed and/or removed.

A new XHR object is created for each relevant asset (as there must be a different XHR for each asset loaded in parallel). Online searches indicated that there was no relevant benefit of XHR (as a particular use-case) re-use; and time will be dominated with the resource fetch. With the new flight queue an XHR cache could be re-added, at the cost of some complexity.

The URL is always transformed through transformUrl, which can make adding some one-off special cases like #1355 easier to deal with.

This also incorporates the fast-cache path for Images tags that can greatly speed up the responsiveness of image loading.

Loader.resetLocked is a boolean that allows you to control what happens when the loader is reset, *which happens automatically on a State change*. If you set `resetLocked` to `true` it allows you to populate the loader queue in one State, then swap to another State without having the queue erased, and start the load going from there. After the load has completed you could then disable the lock again as needed.

Thanks to @pnstickne for vast majority of this update.

#### Pixi v2

We are now using our own custom build of Pixi v2. The Pixi project has moved all development resources over to Pixi v3, but it wasn't ready in time for the release of Phaser 2.3 so we've started applying our own fixes to the version of Pixi that Phaser uses.

As a result we have removed all files from the `src/pixi` folder that Phaser doesn't use, in order to make this distinction clearer. This includes `EventTarget`, so if you were relying on that in your game you'll need to add it back in to your local build.

We've also removed functions and properties from Pixi classes that Phaser doesn't require: such as the Interaction Manager, Stage.dirty, etc. This has helped us cut down the source code size and make the docs less confusing, as they no longer show properties for things that weren't even enabled.

We've rolled our own fixes into our version of Pixi, ensuring we keep it as bug-free as possible.

### New Features

* `Physics.Arcade.isPaused` allows you to toggle Arcade Physics processing on and off. If `true` the `Body.preUpdate` method will be skipped, halting all motion for all bodies. Note that other methods such as `collide` will still work, so be careful not to call them on paused bodies.
* `Arcade.Body.friction` allows you to have more fine-grained control over the amount of velocity passed between bodies on collision.
* BitmapData.text will render the given string to the BitmapData, with optional font, color and shadow settings.
* MSPointer.capture allows you to optionally event.preventDefault the pointer events (was previously always on)
* MSPointer.event now stores the most recent pointer event.
* MSPointer.pointerDownCallback, pointerMoveCallback and pointerUpCallback all allow you to set your own event based callbacks.
* MSPointer.button now records which button was pressed down (if any)
* Phaser now supports rotated and flipped tiles in tilemaps, as exported from the Tiled map editor (thanks @nkholski #1608)
* TilemapParser now supports Tiled 0.11 version maps which includes the `rotation` property on all Object types.
* Tilemap.createFromObjects now checks for a `rotation` property on the Object and if present will set it as the Sprite.angle (#1433)
* If for whatever reason you wish to hide the Phaser banner in the console.log you can set `window.PhaserGlobal.hideBanner` to `true` and it will skip the output. Honestly I'd rather if you didn't, but the option is now there.
* TilemapLayer.setScale will allow you to apply scaling to a specific Tilemap layer, i.e. `layer.setScale(2)` would double the size of the layer. The way the Camera responds to the layer is adjusted accordingly based on the scale, as is Arcade collision (thanks @mickez #1605)
* SoundManager.setDecodedCallback lets you specify a list of Sound files, or keys, and a callback. Once all of the Sound files have finished decoding the callback will be invoked. The amount of time spent decoding depends on the codec used and file size. If all of the files given have already decoded the callback is triggered immediately.
* Sound.loopFull is a new method that will start playback of the Sound and set it to loop in its entirety.
* left, right, top and bottom are new properties that contain the totals of the Game Objects position and dimensions, adjusted for the anchor. These are available on any Game Object with the Bounds Component.
* Sprite.offsetX and Sprite.offsetY contain the offsets from the Sprite.x/y coordinates to the top-left of the Sprite, taking anchor into consideration.
* Emitter.flow now works in a slightly different (and more useful!) way. You can now specify a `quantity` and a `total`. The `quantity` controls how many particles are emitted every time the flow frequency is met. The `total` controls how many particles will be emitted in total. You can set `total` to be -1 and it will carry on emitting at the given frequency forever (also fixes #1598 thanks @brianbunch)
* ArraySet.removeAll allows you to remove all members of an ArraySet and optionally call `destroy` on them as well.
* GameObject.input.dragStartPoint now stores the coordinates the object was at when the drag started. This value is populated when the drag starts. It can be used to return an object to its pre-drag position, for example if it was dropped in an invalid place in-game.
* Text.padding specifies a padding value which is added to the line width and height when calculating the Text size. Allows you to add extra spacing if Phaser is unable to accurately determine the true font dimensions (#1561 #1518)
* P2 Capsule Shapes now support BodyDebug drawing (thanks @englercj #1686)
* Game Objects now have a new `physicsType` property. This maps to a Phaser const such as `SPRITE` or `GROUP` and allows Phaser to sort out pairings for collision checks in the core World collide handler much quicker than before.
* BitmapText objects can now have physics enabled on them. When the physics body is first created it will use the dimensions of the BitmapText at the time you enable it. If you update the text it will adjust the body width and height as well, however any applied offset will be retained.
* BitmapText objects now have an `anchor` property. This works in a similar way to Sprite.anchor except that it offsets the position of each letter of the BitmapText by the given amount, based on the overall BitmapText width - whereas Sprite.anchor offsets the position the texture is drawn at.

### Updates

* TypeScript definitions fixes and updates (thanks @Phaiax @Bilge @clark-stevenson @TimvdEijnden @belohlavek @ivw @vulvulune @zeh @englercj)
* There is a new TypeScript defs file (phaser.comments.d.ts) which now has all of the jsdocs included! (thanks @vulvulune #1559)
* Sound.fadeTween is now used for Sound.fadeIn and Sound.fadeOut audio tweens.
* Sound.stop and Sound.destroy now halt a fade tween if in effect.
* Arcade Physics `computeVelocity` now allows a max velocity of 0 allowing movement to be constrained to a single axis (thanks @zekoff #1594)
* Added missing properties to the InputHandler prototype, reducing hidden class modifications.
* Updated docstrap-master toc.js to fix nav scrolling (thanks @abderrahmane-tj @vulvulune #1589)
* Added missing plugins member in Phaser.Game class (thanks @Bilge #1568)
* Lots of JSDocs fixes (thanks @vulvulune @micahjohnston @Marchys @JesseAldridge)
* TilemapLayer.getTiles now returns a copy of the Tiles found by the method, rather than references to the original Tile objects, so you're free to modify them without corrupting the source (thanks @Leekao #1585)
* Sprite.events.onDragStart has 2 new parameters `x` and `y` which is the position of the Sprite *before* the drag was started. The full list of parameters is: `(sprite, pointer, x, y)`. This allows you to retain the position of the Sprite prior to dragging should `dragFromCenter` have been enabled (thanks @vulvulune #1583)
* Body.reset now resets the Body.speed value to zero.
* Device.touch checks if `window.navigator.maxTouchPoints` is `>= 1` rather than `> 1`, which allows touch events to work properly in Chrome mobile emulation.
* Loader.XDomainRequest wasn't used for atlas json loading. It has now been moved to the `xhrLoad` method to ensure it's used for all request if required (thanks @draconisNoctis #1601)
* Loader.reset has a new optional 2nd parameter `clearEvents` which if set to `true` (the default is false) will reset all event listeners bound to the Loader.
* If `Body.customSeparateX` or `customSeparateY` is `true` then the Body will no longer be automatically separated from a **Tilemap** collision or exchange any velocity. The amount of pixels that the Body has intersected the tile is available in `Body.overlapX` and `overlapY`, so you can use these values to perform your own separation in your collision callback (#992)
* TilemapParser will now set the `.type` property for ObjectLayer Objects (thanks @mikaturunen #1609)
* The Loader now directly calls StateManager.loadComplete rather than the StateManager listening for the loadComplete event, because Loader.reset unbinds this event (and it's easy to accidentally remove it too)
* Loader.onLoadComplete is dispatched *before* the Loader is reset. If you have a `create` method in your State please note that the Loader will have been reset before this method is called. This allows you to immediately re-use the Loader without having to first reset it manually.
* World.setBounds will now adjust the World.x/y values to match those given (#1555)
* ArcadePhysics.distanceToPointer now calculates the distance in world space values.
* Sound.fadeIn now supports fading from a marker, as well as the entire audio clip, so now works with audio sprites (thanks @vorrin #1413)
* Text font components can now be specified as part of "style". There is a breaking change in that the `fontWeight` now only handles the CSS font-weight component. The `fontStyle` property handles 'italic', 'oblique', values from font-style. This makes the overall consistency cleaner but some code may need to be updated. This does not affect font-weight/font-style as with setStyle({font:..}). Also fixes overwrite font/size/weight oddities - which may result in different behavior for code that was relying on such. All of the text examples appear to work and modification using the new features (while respecting the change in previous behavior) work better (thanks @pnstickne #1375 #1370)
* Loader.audiosprite has a new `jsonData` parameter. It allows you to pass a pre-existing JSON object (or a string which will be parsed as JSON) to use as the audiosprite data, instead of specifying a URL to a JSON file on the server (thanks @jounii #1447)
* Loader.audiosprite has a new `autoDecode` parameter. If `true` the audio file will be decoded immediately upon load.
* Tile.properties is now unique to that specific Tile, and not a reference to the Tileset index bound properties object. Tile.properties can now be modified freely without impacting other tiles sharing the same id (#1254)
* PIXI.TextureSilentFail is a boolean that defaults to `false`. If `true` then `PIXI.Texture.setFrame` will no longer throw an error if the texture dimensions are incorrect. Instead `Texture.valid` will be set to `false` (#1556)
* InputHandler.enableDrag with a boundsRect set now takes into account the Sprites anchor when limiting the drag (thanks @unindented #1593)
* InputHandler.enableDrag with a boundsSprite set now takes into account both the Sprites anchor and the boundsSprite anchor when limiting the drag.
* Sound in Web Audio now uses AudioContext.onended to trigger when it will stop playing instead of using a time based value. This is only used if the sound doesn't loop and isn't an audio sprite, but will give a much more accurate `Sound.onStop` event. It also prevents short audio files from being cut off during playback (#1471) and accounts for time spent decoding.
* If you load an image and provide a key that was already in-use in the Cache, then the old image is now destroyed (via `Cache.removeImage`) and the new image takes its place.
* BitmapText has a new `maxWidth` property that will attempt to wrap the text if it exceeds the width specified.
* Group.cursorIndex is the index of the item the Group cursor points to. This replaces Group._cache[8].
* Tween.updateTweenData allows you to set a property to the given value across one or all of the current tweens. All of the Tween methods like Tween.delay and Tween.repeat have been updated to use this.
* Tween.repeat has a new parameter `repeatDelay` which allows you to set the delay (in ms) before a tween will repeat itself.
* Tween.yoyo has a new parameter `yoyoDelay` which allows you to set the delay (in ms) before a tween will start a yoyo.
* Tween.interpolation has a new parameter `context` which allows you to define the context in which the interpolation function will run.
* ArraySet.getByKey gets an item from the set based on the property strictly equaling the value given.
* A State swap now sets the Loader.reset `hard` parameter to `true` by default. This will null any Loader.preloadSprite that may have been set.
* You can now set a `resolution` property in your Game Configuration object. This will be read when the Pixi renderer instance is created and used to set the resolution within that (#1621)
* Text style has a new optional property: `backgroundColor` which is a Canvas fill style that is set behind all Text in the Text object. It allows you to set a background color without having to use an additional Graphics object.
* The Physics Manager now has a new `reset` method which will reset the active physics systems. This is called automatically on a State swap (thanks @englercj #1691)
* When a State is started and linked to Phaser it has a new property created on it: `key`, which is the string identifier used by the State.
* When the Game first boots it will now call `window.focus()`. This allows keyboard events to work properly in IE when the game is running inside an iframe. You can stop this from happening by setting `window.PhaserGlobal.stopFocus = true` (thanks @webholics #1681)
* When an Animation completes playback and isn't set to loop it would change the `currentFrame` property to be the first frame in the set after the `onComplete` callback had fired. This meant if you set a Sprite to a new frame within an Animation onComplete callback then your change would have been overwritten by the animation itself. This is now no longer the case.
* When an Emitter is destroyed via Emitter.destroy it now removes itself from the Phaser Particle Manager, freeing it up for garbage collection and stopping it from being processed.

### Bug Fixes

* SoundManager.unlock checks for audio `start` support and falls back to `noteOn` if not found.
* Sprite.frame and AnimationManager.frame wouldn't return the correct index if a sprite sheet was being used unless it had first been set via the setter.
* Error in diffX and diffY calculation in Tilemap.paste (thanks @amelia410 #1446)
* Fixed issue in PIXI.canUseNewCanvasBlendModes which would create false positives in browsers that supported `multiply` in Canvas path/fill ops, but not for `drawImage` (Samsung S5 for example). Now uses more accurate magenta / yellow mix test.
* Fixed FrameData.getFrame index out of bound error (thanks @jromer94 #1581 #1547)
* In P2.Body calling adjust mass would desync the debug graphics from the real position of the body (thanks @tomlarkworthy #1549)
* Fix CORS loading of BitmapFonts with IE9 (thanks @jeppester #1565)
* TileSprites were not detecting Pointer up events correctly because of a branching condition (thanks @integricho #1580 #1551)
* TileSprites weren't destroying WebGL textures, leading to eventual out of memory errors (thanks @chacal #1563)
* P2.Body.clearCollision default values were incorrectly set to `false` if no parameters were provided, even though the docs said they were `true` (thanks @brianbunch #1597)
* BitmapText.font wouldn't update an internal Pixi property (fontName) causing the text to fail to change font (thanks @starnut #1602)
* Fixed issue in PIXI.Text where it was using the wrong string for descender text measurements.
* Sprite.loadTexture and Image.loadTexture now no longer call `updateTexture` if the texture given is a RenderTexture. This fixes issues with RetroFonts in IE11 WebGL as well as other RenderTexture related IE11 problems (#1310 #1381 #1523)
* You can now tint animated Sprites in Canvas mode. Or change the texture atlas frame of a tinted Sprite or Image. Please note that this is pretty expensive (depending in the browser), as the tint is re-applied every time the *frame changes*. The Pixi tint cache has also been removed to allow for subtle tint color shifts and to avoid blowing up memory. So use this feature sparingly! But at least it does now work (#1070)
* ArcadePhysics.moveToPointer no longer goes crazy if the maxTime parameter is given and the Sprite is positioned in a larger game world (thanks @AnderbergE #1472)
* Sound.loop even when set for WebAudio wouldn't use the AudioContext loop property because Sound.start was being invoked with an offset and duration. Now if `loop` is true and no marker is being used it will use the native Web Audio loop support (#1431)
* Timer.update was calling the TimerEvent callback even if `TimerEvent.pendingDelete` was already set to `true`, causing timer events to stack-up in cases where a new TimerEvent was generated in the callback (thanks @clowerweb  #838)
* Pointer.stop would call `event.preventDefault` if `Pointer._stateReset` was `true`, which is always `true` after a State has changed and before Pointer.start has been called. However this broken interacting with DOM elements in the case where the State changes and you immediately try to use the DOM element without first having clicked on the Phaser game. An additional guard was added so `preventDefault` will now only be called if both `_stateReste` and `Pointer.withinGame` are true (thanks @satan6 #1509)
* Group.forEach (and many other Group methods) now uses the `children.length` value directly instead of caching it, which both helps performance and stops the loop from breaking should you remove a Group child in the invoked callback.
* Phaser.Ellipse.contains is now working again (thanks @spayton #1524)
* PIXI.WebGLRenderer.destroy has been fixed to decrement the `glContextId` and remove it from the PIXI.instances global. `Game.destroy` now hooks into this. This now means that you can now delete and create your Phaser game over and over without it crashing WebGL after the 4th attempt (#1260)
* World.setBounds if called after you had already started P2 Physics would incorrectly create a new collision group for the wall objects. P2.World now remembers the settings you provide for each wall and the collision group, and re-applies these settings should the world dimensions ever change (thanks @nextht #1455)
* InputHandler was using the wrong property in `checkBoundsSprite` when fixedToCamera (thanks @yig #1613)
* Tween.to now correctly accepts arrays are destination values, which makes the Tween interpolate through each value specified in the array using the defined Tween.interpolation method (see new example, thanks @FridayMarch26th #1619)
* Tween.interpolationFunction was using the incorrect context to invoke the function. This is now defined in `TweenData.interpolationContext` and defaults to `Phaser.Math`. If you provide your own interpolation function then please adjust the context accordingly (thanks @FridayMarch26th #1618)
* Graphics.drawEllipse method was missing (thanks @jackrugile #1574)
* A TweenData wouldn't take into account the `repeatDelay` property when repeating the tween, but now does. A TweenData also has a new property `yoyoDelay` which controls the delay before the yoyo will start, allowing you to set both independently (thanks @DreadKnight #1469)
* Animation.update skips ahead frames when the system is lagging, however it failed to set the animation to the final frame in the sequence if the animation skipped ahead too far (thanks @richpixel #1628)
* Loader.preloadSprite had an extra guard added to ensure it didn't try to updateCrop a non-existent sprite (thanks @noidexe #1636)
* The `TilemapParser` has had its row / column calculations updated to account for margins and and spacing on all sides of the tileset (thanks @zekoff #1642)
* Any Tile set with alpha !== 1 would cause the whole layer to render incorrectly (thanks @nkholski #1666)
* P2 Debug Body class: The shape check in draw() needed to check for Convex last, since other shapes (like Rectangle) inherit from Convex (thanks @englercj #1674)
* P2 Debug Body class: The updateSpriteTransform() function needed to be called from the ctor. Otherwise bodies with no sprite (so no postUpdate call) would never be moved to draw in the correct position (thanks @englercj #1674)
* Animations are now guarded allowing Sprites with animations to be destroyed from within onUpdate, onLoop or onComplete events (thanks @pnstickne #1685 #1679)
* Text.lineSpacing can now accept negative values without cutting the bottom of the Text object off. The value can never be less than the height of a single line of text (thanks @anthonysapp #1690)
* Text.lineSpacing is no longer applied to the first line of Text, which prevents text from being cut off further down the Text object.
* If you paused a Sound object that is using audio markers and then resumed it, it wouldn't correctly calculate the resume duration - causing the sound to sometimes play into the marker that followed it (thanks @AnderbergE #1669)
* Animation.play wouldn't correctly set the play state on the Game Objects AnimationManager causing the animation to fail to start (calling AnimationManager.play did work however), now they're both consistently working.
* Graphics.drawArc would fail to draw any subsequent arcs if you set `beginFill` on it after drawing the first arc.
* Graphics.drawArc would only move to the center position of the first arc created and ignore any subsequent arcs.
* Graphics.drawArc now correctly renders multiple arcs across both WebGL and Canvas. You no longer need to specifically call moveTo to move into the correct place to draw the arc.
* Graphics.drawArc now bails out if the startAngle = the endAngle and/or the sweep is invalid *before* adjusting any points.
* Graphics.drawArc now correctly handles the fill on the CanvasRenderer if the arc is a subsequent arc and no line style is set.

### Pixi 2.2.8 Bug Fixes

* SpriteBatch added fix to handle batch context loss on change.
* RenderTexture resolution fix.
* WebGL Filter Resolution fix.
* TilingSprite fixes when masked in canvas mode.
* TilingSprite.destroy fixed if TilingSprite hasn't ever been rendered.

## Version 2.2.2 - "Alkindar" - 6th January 2015

### New Features

* Phaser.Loader now supports BLOB urls for audio files (thanks @aressler38 #1462)
* Line.reflect will calculate the reflected, or outgoing angle of two lines. This can be used for Body vs. Line collision responses and rebounds.
* Line.normalAngle gets the angle of the line normal in radians.
* Line.normalX and Line.normalY contain the x and y components of the left-hand normal of the line.
* Line.fromAngle will sets this line to start at the given `x` and `y` coordinates and for the segment to extend at `angle` for the given `length`.
* BitmapData.drawGroup draws the immediate children of a Phaser.Group to a BitmapData. Children are only drawn if they have their `exists` property set to `true`. The children will be drawn at their `x` and `y` world space coordinates. When drawing it will take into account the child's rotation, scale and alpha values. No iteration takes place. Groups nested inside other Groups will not be iterated through.

### Updates

* TypeScript definitions fixes and updates (thanks @clark-stevenson @Schmavery)
* DOM.visualBounds now includes scroll bars (#1429)
* The new fixed time-step code has been more carefully linked to Pixi transform updates. This should finally put a stop to the tunneling issues that were being reported.
* Tween.stop fired a different set of onComplete parameters to Tween.update. Both now dispatch `onComplete(target, tween)`` as the parameters in that order (thanks @P0rnflake #1450)
* Removed redundant `tolerance` parameter from Rectangle.intersects (thanks @toolness #1463)
* Phaser.Graphics.drawCircle now overrides PIXI.drawCircle which means the docs are now correct re: diameter not radius (thanks @ethankaminski #1454)
* Device.webAudio check inversed to avoid throwing a warning in Chrome.
* Mouse.mouseMoveCallback is flagged as deprecated.
* Remove `tw` and `th` init from TilemapLayer (thanks @nextht #1474)
* Particles.Arcade.Emitter.makeParticles now checks the given `quantity` value against `Emitter.maxParticles`. If `quantity` is more than `maxParticles` then the `maxParticles` value is reset to the new `quantity` given (as this is how most devs seem to use it).
* Particles.Arcade.Emitter.emitParticle now returns a boolean depending if a particle was emitted or not.
* Particles.Arcade.Emitter.update only updates `_counter` if a particle was successfully emitted.
* Phaser.Point.angleSq removed. It didn't work so any code relying on it would be broken, and it's unclear what it was meant for (thanks @nextht #1396)
* BitmapData.copy `tx` parameter if `null` and `source` is a Display Object, it will default to `source.x`.
* BitmapData.copy `ty` parameter if `null` and `source` is a Display Object, it will default to `source.y`.

### Bug Fixes

* Fix / double-copy for Safari tilemap bug when rendering with delta scrolling. This fixes tilemaps not appearing to update on Safari OS X and iOS specifically (thanks @pnstickne @neurofuzzy @lastnightsparty #1439 #1498)
* Simplified call to `updateTransform`. This is the unified and verified fix for #1424 #1479 #1490 #1502 and solves issues with physics tunneling and visual glitches under the new time step code.
* Tween.delay, Tween.repeat and Tween.yoyo will no longer throw an error if called before a TweenData object has been created (via Tween.to or Tween.from) (thanks @SomMeri #1419)
* The click trampoline added for IE prevented Chrome for Android from being
able to launch Full Screen mode with the default parameters for
ScaleManger#startFullScreen (the desktop version of Chrome was not
affected.). This is now fixed and additional compatibility settings (clickTrampoline) that can be used to configure when such is used. By default the 'when-not-mouse' mode is only enabled for Desktop browsers, where the
primary input is ubiquitously a mouse. There are no known breaking compatibility changes - the Full Screen should be initiatable in Chrome for Android as it was in 2.1.x. The default Android browser does not support Full Screen (thanks @pnstickne)
* TilemapParser now checks for image collections, avoiding crashes. These would arise with maps exported from the new release of Tiled (thanks @paul-reilly #1440)
* Group.replace could still access `newChild.parent` after it was set to `undefined`. This unifies the approach (thanks @pnstickne #1410 #1417)
* P2.postBroadphaserHandler updated to avoid skipping final 2 pairs.
* The P2 World constructor wouldn't let you use your own config unless you specified both the gravity *and* broadphase. Now allows one or both (thanks @englercj #1412)
* The RandomDataGenerator could be seeded with an array of values. However if the array contained a zero it would stop seeding from that point (thanks @jpcloud @pnstickne #1456)
* Added extra checks to Sound.play to stop it throwing DOM Exception Error 11 if the `sound.readyState` wasn't set or the sound was invalid. Also wrapped `stop()`` call in a `try catch`.
* Time.reset would incorrectly reset the `_started` property, now maps it to `Time.time` (thanks @XekeDeath #1467)
* Fix floating point inaccuracy in Tween easing edge cases (thanks @jounii #1492)
* Phaser.Signal was causing a CSP script-src violations in Cordova and Google Chrome Apps (thanks @elennaro #1494)
* Added Events.onEnterBounds to the destroy method (thanks @legendary-mich #1497)
* AnimationManager.destroy is now more careful about clearing up deep references (thanks @Arturszott #1449)
* Ellipse.right and Ellipse.bottom setters fixed (thanks @nextht #1397)
* Fixed double Ellipse.getBounds definition (thanks @nextht #1397)
* TileSprite.loadTexture crashed when textures were updated in WebGL (thanks @pandavigoureux29 #1495)

### Pixi.js 2.2.0 Updates

* The strip class has now three extra properties, canvasPadding, paddingX, and paddingY : @darionco
* Added mipmap option to to textures.
* Added the ability to use GL_TRIANGLES when rendering Strips @darionco
* Added the ability to tint the Graphics.
* Fixed Y-flipped mask issue on render texture.
* Fixed the issue where you could an alpha that is more than one and it would.
* Fixed text issues when using accents.
* Fixed sprite caching not clearing the previous cached texture : @kambing86
* Fixed arcTo issues.
* Vertex buffer and and vertex shader optimisation and reduced memory footprint on the tint and alpha : @bchevalier
* Applied the new generic updateTransform to spritebatch : @kambing86

## Version 2.2.1 - "Danabar" - 4th December 2014

### Bug Fixes

* Fixed Pixi.js issue with `alpha` not working on any display object.
* Fixed TweenManager.isTweening() and .removeFrom() (thanks @jotson #1408)
* Added Game.debug reset method for when the debug manager is disabled (thanks @DanielSitarz #1407)
* Custom Particle classes that used a BitmapData wouldn't work (thanks @hardalias #1402)

## Version 2.2.0 - "Bethal" - 3rd December 2014

### New Features

* Updated to Pixi v2.2.0 - see separate change log entry below.
* Cache.getRenderTexture will retrieve a RenderTexture that is stored in the Phaser Cache. This method replaces Cache.getTexture which is now deprecated.
* Cache.autoResolveURL is a new boolean (default `false`) that automatically builds a cached map of all loaded assets vs. their absolute URLs, for use with Cache.getURL and Cache.checkURL. Note that in 2.1.3 and earlier this was enabled by default, but has since been moved behind this property which needs to be set to `true` *before* you load any assets to enable.
* You can now call Tween.to again on a Tween that has already completed. This will re-use the same tween, on the original object, without having to recreate the Tween again. This allows a single tween instance to be re-used multiple times, providing they are linked to the same object (thanks InsaneHero)
* Phaser.Color.valueToColor converts a value: a "hex" string, a "CSS 'web' string", or a number - into red, green, blue, and alpha components (thanks @pnstickne #1264)
* Stage.backgroundColor now supports CSS 'rgba' values, as well as hex strings and hex numbers (thanks @pnstickne #1234)
* Pointer.addClickTrampoline now adds in support for click trampolines. These  raise pointer events into click events, which are required internally for a few edge cases like IE11 full screen mode support, but are also useful if you know you specifically need a DOM click event from a pointer (thanks @pnstickne #1282)
* Point.floor will Math.floor both the `x` and `y` values of the Point.
* Point.ceil will Math.ceil both the `x` and `y` values of the Point.
* ScaleManager.scaleSprite takes a Sprite or Image object and scales it to fit the given dimensions. Scaling happens proportionally without distortion to the sprites texture. The letterBox parameter controls if scaling will produce a letter-box effect or zoom the sprite until it fills the given values.
* Phaser.DOM.getBounds is a cross-browser element.getBoundingClientRect method with optional cushion.
* Phaser.DOM.calibrate is a private method that calibrates element coordinates for viewport checks.
* Phaser.DOM.aspect gets the viewport aspect ratio (or the aspect ratio of an object or element)
* Phaser.DOM.inViewport tests if the given DOM element is within the viewport, with an optional cushion parameter that allows you to specify a distance.
* Phaser.DOM.viewportWidth returns the viewport width in pixels.
* Phaser.DOM.viewportHeight returns the viewport height in pixels.
* Phaser.DOM.documentWidth returns the document width in pixels.
* Phaser.DOM.documentHeight returns the document height in pixels.
* TilemapLayers have been given a decent performance boost on canvas with map shifting edge-redraw (thanks @pnstickne #1250)
* A large refactor to how the internal game timers and physics calculations has been made. We've now swapped to using a fixed time step internally across Phaser, instead of the variable one we had before that caused glitchse on low-fps systems. Thanks to pjbaron for his help with all of these related changes.
* We have separated the logic and render updates to permit slow motion and time slicing effects. We've fixed time calling to fix physics problems caused by variable time updates (i.e. collisions sometimes missing, objects tunneling, etc)
* Once per frame calling for rendering and tweening to keep things as smooth as possible
* Calculates a `suggestedFps` value (in multiples of 5 fps) based on a 2 second average of actual elapsed time values in the `Time.update` method.  This is recalculated every 2 seconds so it could be used on a level-by-level basis if a game varies dramatically. I.e. if the fps rate consistently drops, you can adjust your game effects accordingly.
* Game loop now tries to "catch up" frames if it is falling behind by iterating the logic update. This will help if the logic is occasionally causing things to run too slow, or if the renderer occasionally pushes the combined frame time over the FPS time. It's not a band-aid for a game that floods a low powered device however, so you still need to code accordingly. But it should help capture issues such as gc spikes or temporarily overloaded CPUs.
* It now detects 'spiraling' which happens if a lot of frames are pushed out in succession meaning the CPU can never "catch up". It skips frames instead of trying to catch them up in this case. Note: the time value passed to the logic update functions is always constant regardless of these shenanigans.
* Signals to the game program if there is a problem which might be fixed by lowering the desiredFps
* Time.desiredFps is the new desired frame rate for your game.
* Time.suggestedFps is the suggested frame rate for the game based on system load.
* Time.slowMotion allows you to push the game into a slow motion mode. The default value is 1.0. 2.0 would be half speed, and so on.
* Time.timeCap is no longer used and now deprecated. All timing is now handled by the fixed time-step code we've introduced.
* Time.now can no longer be relied upon to contain a timestamp value. If the browser supports requestAnimationFrame then `Time.now` will contain the high resolution timer value that rAf generates. Otherwise it will contain the value of Date.now. If you require the actual time value (in milliseconds) then please use `Time.time` instead. Note that all Phaser sub-systems that used to rely on `Time.now` have been updated, so if you have any code that extends these please be sure to check it.
* Game.forceSingleUpdate will force just a single logic update, regardless of the delta timer values. You can use this in extremely heavy CPU situations where you know you're about to flood the CPU but don't want Phaser to get stuck in a spiral.
* Tilemap.createFromTiles will convert all tiles matching the given tile index (or an array of indexes) into Sprites. You can optionally then replace these tiles if you wish. This is perfect for games when you want to turn specific tiles into Sprites for extra control. The Sprites have an optional properties object which they can be populated with.
* Added support for the Wheel Event, which is the DOM3 spec (thanks @pnstickne #1318)
* Wheel Scroll Event (old non-FF) and DOM Mouse Wheel (old FF) are
supported via a non-exported reused wrapper object; WheelEventProxy.
The proxy methods are generated one-time dynamically but only when needed.
* Key.justDown allows you to test if a Key has just been pressed down or not. You can only call justDown once per key press. It will only return `true` once, until the Key is released and pressed down again. This allows you to use it in situations where you want to check if this key is down without using a Signal, such as in a core game loop (thanks @pjbaron #1321)
* Key.justUp allows you to test if a Key has just been released or not. You can only call justUp once per key press. It will only return `true` once, until the Key is pressed down and released again. This allows you to use it in situations where you want to check if this key is up without using a Signal, such as in a core game loop (thanks @pjbaron #1321)
* Device.whenReady is a new signal that you can use to tell when the device is initialized.
* Device.onInitialized is dispatched after device initialization occurs but before any of the ready callbacks have been invoked. Local "patching" for a particular device can/should be done in this event.
* TweenManager.removeFrom method allows you to remove a tween from a game object such as a Sprite (thanks @lewster32 #1279)
* Tweens have been completely rewritten. They're now much more flexible and  efficient than before:
* When specifying the ease in `Tween.to` or `Tween.from` you can now use a string instead of the Function. This makes your code less verbose. For example instead of `Phaser.Easing.Sinusoidal.Out` and you can now just use the string "Sine".The string names match those used by TweenMax and includes: "Linear", "Quad", "Cubic", "Quart", "Quint", "Sine", "Expo", "Circ", "Elastic", "Back", "Bounce", "Power0", "Power1", "Power2", "Power3" and "Power4". You can append ".easeIn", ".easeOut" and "easeInOut" variants. All are supported for each ease types.
* Tweens now create a TweenData object. The Tween object itself acts like more of a timeline, managing multiple TweenData objects. You can now call `Tween.to` and each call will create a new child tween that is added to the timeline, which are played through in sequence.
* Tweens are now bound to the new Time.desiredFps value and update based on the new Game core loop, rather than being bound to time calculations. This means that tweens are now running with the same update logic as physics and the core loop.
* Tween.timeScale allows you to scale the duration of a tween (and any child tweens it may have). A value of 1.0 means it should play at the desiredFps rate. A value of 0.5 will run at half the frame rate, 2 at double and so on. You can even tween the timeScale value for interesting effects!
* Tween.reverse allows you to instantly reverse an active tween. If the Tween has children then it will smoothly reverse through all child tweens as well.
* Tween.repeatAll allows you to control how many times all child tweens will repeat before firing the Tween.onComplete event. You can set the value to -1 to repeat forever.
* Tween.loop now controls the looping of all child tweens.
* Tween.onRepeat is a new signal that is dispatched whenever a Tween repeats. If a Tween has many child tweens its dispatched once the sequence has repeated.
* Tween.onChildComplete is a new signal that is dispatched whenever any child tweens have completed. If a Tween consists of 4 sections you will get 3 onChildComplete events followed by 1 onComplete event as the final tween finishes.
* Chained tweens are now more intelligently handled. Because you can easily create child tweens (by simply calling Tween.to multiple times) chained tweens are now used to kick-off longer sequences. You can pass as many Tween objects to `Tween.chain` as you like as they'll all be played in sequence. As one Tween completes it passes on to the next until the entire chain is finished.
* Tween.stop has a new `complete` parameter that if set will still fire the onComplete event and start the next chained tween, if there is one.
* Tween.delay, Tween.repeat, Tween.yoyo, Tween.easing and Tween.interpolation all have a new `index` parameter. This allows you to target specific child tweens, or if set to -1 it will update all children at once.
* Tween.totalDuration reports the total duration of all child tweens in ms.
* There are new easing aliases:
* * Phaser.Easing.Power0 = Phaser.Easing.Linear.None
* * Phaser.Easing.Power1 = Phaser.Easing.Quadratic.Out
* * Phaser.Easing.Power2 = Phaser.Easing.Cubic.Out
* * Phaser.Easing.Power3 = Phaser.Easing.Quartic.Out
* * Phaser.Easing.Power4 = Phaser.Easing.Quintic.Out
* ScaleManager.windowContraints now allows specifying 'visual' or 'layout' as
the constraint. Using the 'layout' constraint should prevent a mobile
device from trying to resize the game when zooming.

    Including the the new changes the defaults have been changed to

    windowContraints = { right: 'layout', bottom: '' }

    This changes the current scaling behavior as seen in "Game Scaling" (as it
will only scale for the right edge) but also prevents such scaling from
going bonkers in some mobile environments like the newer Android browser.
(Automatic scroll-to-top, albeit configurable, enabled for non-desktop by
default is not a fun situation here.)

    To obtain the current semantics on a desktop the bottom should be changed
to 'layout'; although this will result in different behavior depending on
mobile device. To make the sizing also follow mobile zooming they should
be changed to 'visual'.

    Also added temp Rectangle re-used for various internal calculations.

* Phaser.DOM now also special-cases desktops to align the layout bounds
correctly (this may disagree with CSS breakpoints but it aligns the with
actual CSS width), without applying a window height/width expansion as
required on mobile browsers.
* Signals have been heavily restructured to cut down on the number that are generated in-game. New signal proxies manage the setting and creation as required, cutting down on the volume of run-time object creation significantly. No user code needs to change, however if you did override Phaser.Signal or Sprite.Events then please be aware of the changes by inspecting the source (and commit #1389 by @pnstickne).
* Game.lockRender is a new property. If `false` Phaser will automatically render the display list every update. If `true` the render loop will be skipped. You can toggle this value at run-time to gain exact control over when Phaser renders. This can be useful in certain types of game or application. Please note that if you don't render the display list then none of the game object transforms will be updated, so use this value carefully.

### Updates

* TypeScript definitions fixes and updates (thanks @clark-stevenson @draconisNoctis)
* The TypeScript definitions have moved to the `typescript` folder in the root of the repository.
* Cache._resolveUrl has been renamed to Cache._resolveURL internally and gained a new parameter. This method is a private internal one.
* Cache.getUrl is deprecated. The same method is now available as Cache.getURL.
* Loader.useXDomainRequest used to be enabled automatically for IE9 but is now always set to `false`. Please enable it only if you know your server set-up / CDN requires it, as some most certainly do, but we're finding them to be less and less used these days, so we feel it's safe to now disable this by default (#1248)
* Game.destroy now destroys either the WebGLRenderer or CanvasRenderer, whichever Pixi was using.
* Particle.Emitter will now automatically set `particle.body.skipQuadTree` to `true` to help with collision speeds within Arcade Physics.
* Particle.Emitter.explode (or `Emitter.start` with the `explode` parameter set to `true`) will immediately emit the required quantity of particles and not delay until the next frame to do so. This means you can re-use a single emitter across multiple places in your game that require explode-style emissions, just by adjusting the `emitter.x` and `emitter.y` properties before calling explode (thanks Insanehero)
* Phaser.Polygon has been refactored to address some Pixi v2 migration issues (thanks @pnstickne for the original implementation #1267)
* Polygon.area is now only calculated when the Polygon points list is modified, rather than on every call.
* Phaser.Polygon can now accept the points list in a variety of formats: Arrays of Points, numbers, objects with public x/y properties or any combination of, or as a parameter list (thanks @pnstickne for the original implementation #1267)
* All of the Input classes now use the more consistent `enabled` property instead of `disabled`. I.e. you can now check `if (input.mouse.enabled)` rather than `if (!input.mouse.disabled)`. The disabled property has been moved to a getter for backwards compatibility but is deprecated and will be removed in a future version (thanks @pnstickne #1257)
* The Input class has been given a minor refactor to tidy things up. Specifically:
    * pointerN are aliases to backed pointers[N-1] array. This simplifies (and increases the efficiency of) looping through all the pointers when applicable; also eliminates pointer-existence checks Removes various hard-coded limits (added MAX_POINTERS); changed maxPointers default
    * Removed some special-casing from cases where it did not matter
    * Removed === false/true, == usage for consistency, changed missing value check to typeof, etc.
    * Updated documentation for specificity; added @public\@protected
    * @deprecated currentPointers due to odd set pattern; totalCurrentPointers is more appropriate.
(thanks @pnstickne #1283)
* Various ScaleManager fixes and updates (thanks @pnstickne):
    * Scale modes can now be set independently
    * Switching between fullscreen and normal correctly restores modes
    * Alignment does not incorrectly offset in fullscreen mode (#1255)
    * Changing scale/alignment promptly refreshes layout
    * `isFullScreen` returns a boolean, as it should
    * Faster parent checks (if required)
    * NO_SCALE should not not scale (vs previous behavior of having no behavior)
    * Correct usage of scaleMode depending on mode
    * Fullscreen Mode always scaling to fill screen in Firefox (#1256)
* AudioSprite - removed an unnecessary if-statement (thanks @DaanHaaz #1312)
* ArcadePhysics.skipQuadTree is now set to `true` by default. A QuadTree is a wonderful thing if the objects in your game are well spaced out. But in tightly packed games, especially those with tilemaps or single-screen games, they are a considerable performance drain and eat up CPU. We've taken the decision to disable the Arcade Physics QuadTree by default. It's all still in there and can be re-enabled via `game.physics.arcade.skipQuadTree = false`, but please only do so if you're sure your game benefits from this.
* Phaser.DOM now houses new DOM functions. Some have been moved over from ScaleManager as appropriate.
* Key.justPressed has been renamed to Key.downDuration which is a much clearer name for what the method actually does. See Key.justDown for a nice clean alternative.
* Key.justReleased has been renamed to Key.upDuration which is a much clearer name for what the method actually does. See Key.justUp for a nice clean alternative.
* Keyboard.justPressed has been renamed to Keyboard.downDuration which is a much clearer name for what the method actually does.
* Keyboard.justReleased has been renamed to Keyboard.upDuration which is a much clearer name for what the method actually does.
* Keyboard.downDuration, Keyboard.upDuration and Keyboard.isDown now all return `null` if the Key wasn't found in the local keys array.
* The Phaser.Device class has been made into a singleton and removed it's dependency on Phaser.Game (thanks @pnstickne #1328)
* ArrayList has been renamed to `ArraySet` (as it's actually a data set implementation) and moved from the `core` folder to the `utils` folder (thanks @pnstickne)
* If you are reloading a Phaser Game on a page that never properly refreshes (such as in an AngularJS project) then you will quickly run out of AudioContext nodes. If this is the case create a global var called `PhaserGlobal` on the window object before creating the game. The active AudioContext will then be saved to `window.PhaserGlobal.audioContext` when the Phaser game is destroyed, and re-used when it starts again (#1233)
* Camera.screenView is now deprecated. All Camera culling checks are made against Camera.view now instead.
* Various CocoonJS related hacks removed thanks to fixes from Ludei directly in CocoonJS! Woohoo :)
* Phaser.HEADLESS check removed from the core game loop. If you need to disable rendering you can now override the Phaser.Game.updateRender method instead with your own.
* Group.forEach fixed against browser de-optimization (thanks @pnstickne #1357)
* Phaser.Signals have been taken on a diet. They have been updated such that there is significantly less penalty for having many unused signals. The changes include:
* * Changing it so there is no dispatch *closure* created. This is a
potentially breaking change for third party code.
* * In the rare case that code needs to obtain a dispatch-closure, the
`boundDispatch` property can be used to trivially obtain a cached
closure.
* * The properties and default values are moved into the prototype; and the
_bindings array creation is deferred. This change, coupled with the
removal of the automatic closure, results in a very lightweight
~24bytes/object (in Chrome) for unbound signals.
* With this change in place Signals now consume less than 50KB / 50KB (shallow / retained memory) for 200 sprites, where-as before they used 300KB / 600KB (thanks @pnstickne #1359)
* Time.elapsedMS holds the number of milliseconds since the last Game loop, regardless of raF or setTimout being used.
* Incorrectly prepared tilemap images (with dimensions not evenly divisible by the tile dimensions) would render incorrectly when compared to the display seen in Tiled. The Phaser tilemap code has been adjusted to match the way Tiled deals with this, which should help if you're using tileset images that contain extra padding/margin pixels. Additional console warnings have been added. However the fact remains that you should carefully prepare your tilesets before using them. Crop off extra padding, make sure they are the right dimensions (thanks @SoulBeaver for the report and @pnstickne for the fix #1371)
* Text.setShadow has had the default `color` value changed from `rgba(0,0,0,0)` to `rgba(0,0,0,1)` so it appears as a black shadow by default - before the alpha channel made it invisible.
* Math.getRandom will now return `null` if random selection is missing, or array has no entries (thanks @pnstickne #1395)
* Array.transposeArray has had a small off-by-one error fixed. It didn't effect the results but meant returned arrays were 1 element bigger than needed (thanks @nextht #1394)
* State.preRender is now sent two parameters: a reference to the Phaser.Game instance and a new parameter: `elapsedTime` which is the time elapsed since the last update.

### Bug Fixes

* Tilemaps in WebGL wouldn't update after the first frame due to a subtle change in how Pixi uploads new textures to the GPU.
* XML files weren't being added to the URL map.
* Cache._resolveURL was causing a Sound double-load in Firefox and causing errors (thanks @domonyiv #1253)
* Loader.json was using the wrong context in IE9 with XDomainRequest calls (thanks @pnstickne #1258)
* Text.updateText was incorrectly increasing the size of the texture each time it was called (thanks @spayton #1261)
* Polygon.contains now correctly calculates the result  (thanks @pnstickne @BurnedToast #1267)
* Setting Key.enabled = false while it is down did not reset the isDown state (thanks @pnstickne #1190 #1271)
* The Gamepad.addCallbacks context parameter was never actually remembered, causing the callbacks to run in the wrong context (thanks @englercj #1285)
* Animation.setFrame used the wrong frames array if `useLocalFrameIndex` was `false` and a numeric frame ID was given (thanks @Skeptron #1284)
* Fullscreen mode in IE11 now works (thanks @pnstickne)
* Cache.addBitmapData now auto-creates a FrameData (thanks @pnstickne #1294 #1300)
* P2.BodyDebug circles were drawing at half widths (thanks @enriqueto #1288)
* FrameData.clone fixed when cloning data using frame names rather than indexes (thanks pjbaron)
* Lots of the Cache getters (such as `Cache.getbitmapData`) would return `undefined` if the asset couldn't be found. They now all consistently return `null` for missing entries (thanks @Matoking #1305)
* Phaser games should now work again from the CocoonJS Launcher.
* Only one of the mouse wheel events is listened to, newest standard first.
This fixes a bug in FF where it would use the default DOMMouseWheel (thanks @pnstickne #1313)
* Stage.smoothed needed to modify the value of PIXI.scaleMode.DEFAULT instead of PIXI.scaleMode.LINEAR (thanks @pixelpicosean #1322)
* Newly created Groups always had zero z index (thanks @spayton #1291)
* Sprite.autoCull now properly works if the camera moves around the world.
* Sprite.inCamera uses a much faster check if auto culling or world bounds checks are enabled and properly adjusts for camera position.
* Camera.totalInView is a new property that contains the total number of Sprites rendered that have `autoCull` set to true and are within the Cameras view.
* Emitter.setScale fixed minX minY order precedence (thanks spayton)
* Group.iterate can now accept undefined/null as the arguments (thanks @pnstickne #1353 @tasos-ch #1352)
* When you change State the P2 Physics world is no longer fully cleared. All of the bodies, springs, fixtures, materials and constraints are removed - but config settings such as gravity, restitution, the contact solver, etc are all retained. The P2.World object is only created the very first time you call Physics.startSystem. Every subsequent call hits P2.World.reset instead. This fixes "P2.World gravity broken after switching states" (and other related issues) (#1292 #1289 #1176)
* Text.lineSpacing works correctly again. Before no space was added between the lines (thanks @intimidate #1367 and @brejep #1366)
* P2.BodyDebug always lagged behind the position of the Body it was tracking by one frame, which became visible at high speeds. It now syncs its position in the Body.postUpdate which prevents this from happening (thanks @valueerror)
* A State.preRender callback wasn't removed correctly when switching States.

### Pixi 2.1.0 New Features

* unloadFromGPU added to PIXI.BaseTexture
* PIXI.VideoTexture added
* PIXI.RoundedRectangle added
* Ensured all float32arrays use PIXI.Float32Array
* Removed the use of call in updateTransform (as its 10x faster to run the function directly)
* autoResize option added to renderer options (default is false). Pixi no longer automatically changes the style of the canvas.
* PIXI.RenderTexture.getCanvas optimized

### Pixi 2.1.0 Bug Fixes

* Fix destroy method of PIXI.WebGLRenderer
* Fixed Graphics.drawRoundedRectangle
* Fixed Graphics.arcTo issue
* Fixed Graphics.arc issue
* Fixed Graphics.cacheAsBitmap alpha issue
* Fixed PIXI.Strip alpha issue
* Fixed PIXI.DisplayObject.cacheAsBitmap alpha issue
* Fixed PIXI.RenderTexture Canvas Clear bug
* Fixed PIXI.DisplayObject.updateTransform issue
* Fixed webGL Shader textures issue
* Fixed PIXI.DisplayObject.getLocalPosition()
* Fixed CocoonJS crashing, when loading destroyed texture
* Fix eventTarget emit bug

## Version 2.1.3 - "Ravinda" - 23rd October 2014

### New Features

* Updated to Pixi v2.0.0 (see change list below)
* Happily removed the IE11 WebGL lock as Pixi now fully supports it :)
* Time.prevTime is a new property that contains the raw value of the game timer from the previous update.
* Sound.fadeTo allows you to fade the Sound to the given volume over the duration specified (thanks @nickryall #1225)
* BitmapData.getFirstPixel will scan the BitmapData and return the color and location of the first non-transparent pixel encountered. You can specify one of 4 scan directions: top to bottom, bottom to top, left to right and right to left.
* BitmapData.getBounds will return a `Rectangle` object that encompasses the full extent of the non-transparent pixels in the BitmapData. This can be useful if you wish to trim away transparent pixels from the sides of a BitmapData down to size before saving.
* Rectangle.scale allows you to scale the width and height of a Rectangle.
* RenderTexture has a new optional parameter: `resolution`

### Updates

* TypeScript definitions fixes and updates (thanks @clark-stevenson)
* Changed the Animation constructor parameter `delay` to `frameRate` as it's a more accurate term of what it should be. Internally nothing changed.
* Circle.getBounds added.
* Ellipse.getBounds added.
* Device.canPlayAudio now supports `opus` files directly, as well as `opus` encoded audio stored in ogg containers (#1232)
* PIXI.AbstractFilter is now bundled by default to support the new `sprite.shader` feature in Pixi v2.
* Changed all typeof comparisons from == to === (thanks @bobbywilson0 #1230)
* JSDoc fixes in the Rope class (thanks @Rovanion)
* Filter.update now caches the previous pointer position to avoid flooding the uniform. Also the mouse uniform is now a value between 0 and 1 depending on the position within the game view.

### Bug Fixes

* Fixed a reference error to the Loader.baseURL in Cache._resolveUrl method. This stops the error where Safari would show lots of file load errors but then still load the files (thanks @neurofuzzy #1235)
* Fixed the Filter mouse uniform value population.
* Fixed an issue where audio files with query strings after them would fail the `canPlayAudio` checks (thanks Vithar)
* Input.hitTest now accurately detects hits on the extreme edges of a display object (thanks InsaneHero)
* Button.setSounds now works if given an AudioSprite as the sound source.

### Pixi v2 Specific New Features

* Sprites can now have a custom shader applied to them. Much better performance than filters.
* Renderers now have a resolution. Ideal for working with different pixel density.
* Big refactor of the webGLRenderer and WebGLSpriteBatch renderer.
* Refactor of CanvasRenderer.
* DisplayObject.updateTransform function rewritten with for better performance.
* New Events Class.
* New Constructor for all renderers (including autoDetect)
* Massive Refactor of Graphics (WebGL and Canvas)
* Graphics objects can now be interactive.
* Made removeChild no longer returns error.
* Lots of new functions added to the Matrix class.
* RenderTexture refactored. Now accepts Matrix in the render function.
* AsciiFilter, NoiseFilter and TiltShiftFilter.
* added getChildIndex and setChildIndex methods to DisplayObjectContainer.
* Bug Fixes.

### Pixi v2 Specific Bug Fixes

* iOS8 alpha bug fixed.
* set default padding to 0 for graphics objects.
* PIXI.Graphics initial width and height is 0.
* Fixed Graphics getBounds.
* fix cacheAsBitmap alpha issue for canvas.
* Fixed minY calculation in updateBounds.
* Fixed Bezier issue on Graphics.
* Added 0 width check to DisplayObjectContainer.

## Version 2.1.2 - "Whitebridge" - 9th October 2014

### New Features

* StateManager.unlink will null all State-level Phaser properties, such as `game`, `add`, etc. Useful if you never need to return to the State again.
* Cache.removeImage has a new parameter: `removeFromPixi` which is `true` by default. It will remove the image from the Pixi BaseTextureCache as well as from the Phaser Cache. Set to false if you don't want the Pixi cache touched.
* Group.ignoreDestroy boolean will bail out early from any call to `Group.destroy`. Handy if you need to create a global Group that persists across States.
* Loader can now natively load XML files via `load.xml`. Once the XML file has loaded it is parsed via either DOMParser or ActiveXObject and then added to the Cache, where it can be retrieved via `cache.getXML(key)`.
* Cache now has support for XML files stored in their own container. You can add them with `cache.addXML` (typically this is done from the Loader automatically for you) and get them with `cache.getXML(key)`. There is also `cache.checkXMLKey(key)`, `cache.checkKeys` and `cache.removeXML(key)`.
* Rectangle.aabb is a new method that will take an array of Points and return a Rectangle that matches the AABB (bounding area) of the Points (thanks @codevinsky #1199)
* AudioSprite support is now built into the Loader and SoundManager. AudioSprites are like sprite sheets, only they consist of a selection of audio files and markers in a json configuration. You can find more details at https://github.com/tonistiigi/audiosprite (thanks @codevinsky #1205)
* Point.parse will return a new Point object based on the x and y properties of the object given to Point.parse (thanks @codevinsky #1198)
* Sound.fadeOut(duration) will fade the Sound to a volume of zero over the duration given. At the end of the fade the Sound will be stopped and Sound.onFadeComplete dispatched.
* Sound.fadeIn(duration, loop) will start the Sound playing, or restart it if already playing, set its volume to zero and then increase the volume over the duration given until it reaches 1. At the end of the fade the Sound.onFadeComplete event is dispatched.
* Text.addColor allows you to set specific colors within the Text. It works by taking a color value, which is a typical HTML string such as `#ff0000` or `rgb(255,0,0)` and a position. The position value is the index of the character in the Text string to start applying this color to. Once set the color remains in use until either another color or the end of the string is encountered. For example if the Text was `Photon Storm` and you did `Text.addColor('#ffff00', 6)` it would color in the word `Storm` in yellow.
* Text.clearColors resets any previously set colors from `Text.addColor`.
* If you pass a tinted Sprite to `BitmapData.draw` or `BitmapData.copy` it will now draw the tinted version of the Sprite to the BitmapData and not the original texture.
* BitmapData.shadow(color, blur, x, y) provides a quick way to set all the relevant shadow settings, which are then be used in future draw calls.
* Cache.addBitmapData has a new parameter: `frameData` allowing you to pass a `Phaser.FrameData` object along with the BitmapData.
* Cache.getFrameData has a new parameter: `map` which allows you to specify which cache to get the FrameData from, i.e. `Phaser.Cache.IMAGE` or `Phaser.Cache.BITMAPDATA`.
* Sprite.loadTexture if given a BitmapData as the texture will now query the cache to see if it has any associated FrameData, and if so it will load that into the AnimationManager.
* BitmapData.textureLine takes a Phaser.Line object and an image in the image cache. It then accurately draws the image as a repeating texture for the full length of the line.
* AnimationManager.name will now return the `name` property of the currently playing animation, if any.
* Group.filter takes a predicate function and passes child, index, and the entire child array to it. It then returns an ArrayList containing all children that the predicate returns true for (thanks @codevinsky #1187)
* Cache.checkUrl allows you to check if a resource is in the cache based on an absolute URL (thanks @englercj #1221)
* Cache.getUrl gets a resource from the cache based on the absolute URL it was loaded from (thanks @englercj #1221)
* Sound.allowMultiple allows you to have multiple instances of a single Sound playing at once. This is only useful when running under Web Audio, and we recommend you implement a local pooling system to not flood the sound channels. But it allows for one Sound object to play overlapping times, useful for gun effects and similar (#1220)

### Updates

* TypeScript definitions fixes and updates (thanks @clark-stevenson @englercj @benjamindulau)
* Added the `sourceRect` and `maskRect` parameters back into `BitmapData.alphaMask` as they were accidentally removed in 2.1 (thanks seejay92)
* jsdoc fixes (thanks @danxexe #1209)
* AnimationParser is now using `value` instead of `nodeValue` when parsing atlas XML files, avoiding Chrome deprecation warnings (thanks @valtterip #1189)
* Color.webToColor restored. Converts a CSS rgba color into a native color value.
* Color.createColor now populates the `color` property of the returned object with the results of `Phaser.Color.getColor`.
* Color.createColor now has a `color32` property with the results of `Phaser.Color.getColor32`.
* Color.hexToColor has been optimised to inline the regex and has moved the createColor call so it now populates the color object fully, not just setting the r,g,b properties.
* Keyboard.PLUS and Keyboard.MINUS have been added to the list of key codes (thanks @VictorBjelkholm #1281)

### Bug Fixes

* If Game Objects change their frame, such as with an animated Sprite, and the change goes from a previously trimmed frame to a non-trimmed (full size) one, then the previous trim values were still left active, causing it to glitch (thanks stupot)
* If you called StateManager.start from within a states `init` method which also had a `preload` method it would fail to start the next State.
* StateManager.boot would call start on a State twice if it was added to the game and started before the DOM load had completed. This didn't cause an error but was duplicating function calls needlessly.
* Changing any of the Text properties such as font, lineSpacing and fontSize on a Text object that wasn't already on the display list would cause an updateTransform error. Parent is now checked first in all setters.
* A Timer with a delay value that was a float and not an integer would not loop correctly. Timer delay values are now passed through Math.round to avoid this (thanks @osmanzeki #1196)
* The Loader would incorrectly call `fileComplete` for legacy audio files instead of setting it as a callback, throwing up errors if the audio file failed to load (thanks @spayton #1212)
* The Uint32Array check used in Utils was incorrectly replacing Uint32Array on Safari, causing errors like BitmapData.getPixel32 to fail and other related issues (fixes #1043 and #1197)
* Camera.follow would break if the parent of the Sprite being followed was scaled in any way (thanks @englercj #1222)
* Fixed the 4fv uniform in the Pixelate filter.

## Version 2.1.1 - "Eianrod" - 11th September 2014

Version 2.1.1. of Phaser is an emergency point release. It addresses a potential race condition that could happen in States that tried to change state from the create method but had an empty preloader or pre-cached assets.

## Version 2.1.0 - "Cairhien" - 9th September 2014

### New Features

* Updated to [p2.js 0.6.0](https://github.com/schteppe/p2.js/commit/d1c7a340c42e4d5d1d939fba5fd13c5e49d6abd2) - this was an API breaking change, so please see the p2.js section of this change log specifically if you're using p2 in your game.
* If you are using CocoonJS, please set your game render type to CANVAS and not WEBGL or AUTO. You should also disable any of the ScaleManager screen resizing or margin setting code. By default in this mode CocoonJS will now set 'screencanvas=true' which helps with performance significantly.
* Ninja Physics is no longer included in the build files by default. Not enough people were using it, and not enough contributions were coming in to help polish it up, so we've saved the space and removed it. It's still available in the grunt build files if you require it, but we're deprecating it from the core library at this time. It will make a return in Phaser3 when we move to a modular class system.
* ScaleManager has a new scaleMode called `RESIZE` which will tell Phaser to track the size of the parent container (either a dom element or the browser window if none given) and set the canvas size to match it. If the parent changes size the canvas will resize as well, keeping a 1:1 pixel ratio. There is also a new ScaleManager.setResizeCallback method which will let you define your own function to handle resize events from the game, such as re-positioning sprites for a fluid responsive layout (#642)
* The width and height given to the Phaser.Game constructor can now be numbers or strings in which case the value is treated as a percentage. For example a value of "100%" for the width and height will tell Phaser to size the game to match the parent container dimensions exactly (or the browser window if no parent is given). Equally a size of "50%" would tell it to be half the size of the parent. The values are retained even through resize events, allowing it to maintain a percentage size based on the parent even as it updates.
* Device will now detect for Kindle and PS Vita (thanks @lucbloom)
* Device will now detect for Cordova (thanks @videlais #1102)
* Arcade Physics Body.skipQuadTree is a new boolean that if set to `true` when you collide the Sprite against a Group it will tell Phaser to skip using a QuadTree for that collision. This is handy if this Body is especially large.
* Arcade Physics World.skipQuadTree will disable the use of all QuadTrees in collision methods, which can help performance in tightly packed scenes.
* Cordova 'deviceready' event check added (thanks @videlais #1120)
* Loader.useXDomainRequest boolean added. If `true` (the default is `false`, unless the browser is detected as being IE9 specifically) it will use XDomainRequest when loading JSON files instead of xhr. In rare IE edge-cases this may be required. You'll know if you need it (#1131 #1116)
* Added support for Tiled objects type field (thanks @rex64 #1111)
* Tile properties are now copied from the Tiled JSON data to the Phaser.Tile objects when parsed (thanks @beeglebug #1126)
* All Images now have a frameData value, even if it's only one frame. This removes lots of engine code needed to check if images are sprite sheets or not, and simplifies game code too (thanks @lucbloom #1059)
* Added a new Phaser.Rope object. This allows for a series of 'chained' Sprites and extends the Rope support built into Pixi. Access it via game.add.rope (thanks @codevinsky #1030)
* Phaser.Device.isAndroidStockBrowser will inform you if your game is running in a stock Android browser (rather than Chrome) where you may wish to scale down effects, disable WebGL, etc (thanks @lucbloom #989)
* Phaser.Camera has a new property `position` which is a Point object that allows you to get or set the camera position without having to read both the x and y values (thanks @Zielak #1015)
* TileSprite now has the `alive` property, which should help with some Group operations (thanks @jonkelling #1085)
* Events.onDestroy is a new signal that is dispatched whenever the parent is being destroyed. It's dispatched at the start of the destroy process, allowing you to perform any additional house cleaning needed (thanks @jonkelling #1084)
* Group.onDestroy is a new signal that is dispatched whenever the Group is being destroyed. It's dispatched at the start of the destroy process, allowing you to perform any additional house cleaning needed (thanks @jonkelling #1084)
* ScaleManager.destroy now removes the window and document event listeners, which are no longer created anonymously (thanks @eguneys #1092)
* Input.Gamepad.destroy now destroys all connected SinglePads and clears event listeners.
* SinglePad.destroy now clears all associated GamepadButton objects and signals.
* Device.node and Device.nodeWebKit are two new properties (thanks @videlais #1129)
* P2.PointProxy.mx and my values are get and set in meters with no pixel conversion taking place.
* P2.InversePointProxy.mx and my values are get and set in meters with no pixel conversion taking place.
* Pointer.dirty is a new boolean that is set by the InputHandler. It tells the Pointer to re-check all interactive objects it may be over on the next update, regardless if it has moved position or not. This helps solve issues where you may have a Button that on click generates a pop-up window that now obscures the Button (thanks @jflowers45 #882)
* SoundManager.destroy is a new method that will destroy all current sounds and reset any callbacks.
* StateManager.clearCurrentState now handles the process of clearing down the current state and is now called if the Game is destroyed.
* Game.destroy now clears the current state, activating its shutdown callback if it had one. It also now destroys the SoundManager, stopping any currently running sounds (#1092)
* Animation.onUpdate is a new event that is dispatched each time the animation frame changes. Due to its intensive nature it is disabled by default. Enable it with `Animation.enableUpdate = true` (#902)
* Device now has new features to support detection of running inside a  CocoonJS.App (thanks @videlais #1150)
* Support for CocoonJS.App's 'onSuspended' and 'onActivated' events, making it so that the timers and sounds are stopped/started and muted/unmuted when the user swaps an app from the background to the fore or the reverse (thanks @videlais #1152)
* Canvas.removeFromDOM(canvas) will remove a canvas element from the DOM.
* Game.destroy now removes the games canvas element from the DOM.
* ScaleManager.setMinMax(minWidth, minHeight, maxWidth, maxHeight) is a handy function to allow you to set all the min/max dimensions in one call.
* ArcadePhysics.collide and overlap can now accept 2 Arrays of objects to be used in the collision checks (thanks @ctmartinez1992 #1158)
* RetroFont has a new property called frameData which contains the Frame objects for each of the letters in the font, which can be used by Sprites.
* Phaser.Canvas.setImageRenderingCrisp now sets `image-rendering: pixelated`, perfect for pixel art, which is now supported in Chrome 38.
* Phaser.Mouse will now add a listener to the `window` to detect `mouseup` events. This is used to detect if the player releases the mouse while outside of the game canvas. Previously Pointer objects incorrectly thought they were still pressed when you returned the mouse over the canvas (#1167)
* Rectangle.centerOn(x,y) allows you to quickly center a Rectangle on the given coordinates.
* Group.addMultiple allows you to pass an array of game objects and they'll all be added to the Group in turn.
* The StateManager will now check if a State has a method called `resize`. If it does, and if the game is running in the RESIZE Scale Mode then this method will be called whenever the game resizes. It will be passed two parameters: `width` and `height` that will match the games new dimensions. Resizing can happen as a result of either the parent container changing shape, or the browser window resizing.
* Rectangle.topRight returns a Point object that represents the top-right coordinate of the Rectangle.
* The grunt script now builds a new version of Phaser without any physics (including Arcade Physics), Tilemaps or Particles. This build is called `phaser-no-physics.js` and works stand-alone. Please note that things like the GameObjectFactory aren't changed, so they will still try and create a Tilemap for example should you ask them to (thanks @eguneys #1172)
* Camera.roundPx is a new boolean. If set to `true` it will call `view.floor` as part of its update loop, keeping its boundary to integer values. Set to `false` to disable this from happening (#1141)
* Phaser.Easing.Default is a new property that is used when a specific type of ease isn't given. It defaults to Linear.None but can be overridden to anything (thanks @alvinsight)

### Updates

* TypeScript definition updates to help fix for the `noimplicitany` option (thanks @Waog #1088)
* TypeScript definitions fixes and updates (thanks @clark-stevenson @englercj @saikobee and @rhmoller)
* All of the Pixi geom classes have been removed from the build file as they aren't needed (the Phaser.Geom classes overwrite them), saving some space in the process.
* Improved consistency of clone methods on geometry classes (thanks @beeglebug #1130)
* Removed Cache.isSpriteSheet method as no longer required (see #1059)
* Added Cache.getFrameCount to return the number of frames in a FrameData.
* Input.setMoveCallback has been removed due to deprecation.
* BitmapData.refreshBuffer has been removed and replaced with BitmapData.update.
* BitmapData.drawSprite has been removed due to deprecation. Use BitmapData.draw instead.
* Pointer.moveCallback has been removed due to deprecation.
* SinglePad.addButton has been removed due to deprecation.
* P2.Body.loadData has been removed due to deprecation.
* P2.World.defaultFriction and defaultRestitution have been removed due to deprecation.
* Canvas.create noCocoon parameter has been removed due to deprecation.
* Color.getColorInfo, RGBtoHexstring, RGBtoWebstring and colorToHexstring has been removed due to deprecation.
* P2.PointProxy.x and y values are now returned in pixels (previously they were returned in meters). See PointProxy.mx/my for meter values.
* P2.InversePointProxy.x and y values are now returned in pixels (previously they were returned in meters). See PointProxy.mx/my for meter values.
* Arcade.overlap and collide are now more consistent about allowing a Group vs. Group or Group vs. Array of Groups set (thanks @pyromanfo #877 #1147)
* The Pointer move callbacks are now sent an extra parameter: `fromClick` allowing your callbacks to distinguish between the Pointer just moving, or moving as a result of being pressed down (thanks @iforce2d #1055)
* GamePad and SinglePad onAxisCallback parameters have changed. You are now sent: this (a reference to the SinglePad that caused the callback), the axis index and the axis value in that order.
* If Time.elapsed was > Time.timeCap it would reset the elapsed value to be 1 / 60. It's now set to Time.timeCap and Time.timeCap defaults to `1 / 60 * 1000` as it's a ms value (thanks @casensiom #899)
* Tiled polylines are now imported into the map objects property as well as map collision (#1117)
* Tile.setCollision now adjusts the tiles interesting faces list as well, this allows you to create one-way jump tiles without using custom callbacks on a specific tile basis (thanks @RafaelOliveira #886)
* Stage.offset has been moved to ScaleManager.offset
* Stage.bounds has been removed, you can access it via Stage.getBounds.
* Stage.checkOffsetInterval has been moved to ScaleManager.trackParentInterval
* ScaleManager.hasResized signal has been removed. Use ScaleManager.setResizeCallback instead.
* The World bounds can now be set to any size, including smaller than the game dimensions. Before it was locked to a minimum size of the game canvas, but it can now be anything.
* ScaleManager.orientationSprite has been removed because it never displayed correctly anyway (it would be distorted by the game scale), it will be bought back in a future version by way of a custom orientation state.
* ArcadePhysics.overlap has been updated so that the Body.overlapX/Y properties are set to the amount the two bodies overlapped by. Previously they were zero and only populated during the separation phase, but now the data is available for just overlap checks as well. You can then use these values in your ovrelap callback as required - note that they are changed for every check, so a Sprite overlap tested against 10 other sprites will have the overlapX/Y values updated 10 times in a single collision pass, so you can only safely use the values in the callback (#641)
* Cache.getImage now returns `null` if the requested image wasn't found.
* BitmapData now returns a reference to itself from all of its drawing related methods, allowing for easy function chaining.
* The default size of a BitmapData if no width/height is given has been changed from 100x100 to 256x256.
* Phaser.Text.destroy will now destroy the base texture by default (#1162)
* BitmapData.copyPixels is now called BitmapData.copyRect and the method signature has changed.
* BitmapData.draw method signature has changed significantly.
* Phaser.Canvas.getSmoothingEnabled will return `true` if the given context has image smoothing enabled, otherwise `false`.
* Math.numberArrayStep is a new method that allows you to return an array of numbers from `min` to `max` including an optional `step` parameter (thanks @codevinsky #1170)
* Removed redundant `if` check from StateManager.preUpdate (thanks @FedeOmoto #1173)

### Bug Fixes

* Remove escaping backslashes from RetroFont text set documentation (thanks @jackrugile #1051)
* Phaser.Loader was incorrectly getting the responseText from _xhr instead of _ajax on IE9 xDomainRequests (thanks @lardratboy #1050)
* Phaser.Physics.P2.addPolygon now takes a nested array again (thanks @wayfu #1060)
* Fix for previous PR #1028 where the P2.setBoundsToWorld call was overriding setBoundsToWorld in the P2 constructor (thanks @Dumtard #1028)
* Fix for scale issues in CocoonJS using webgl renderer and screencanvas (thanks @txusinho #1064)
* Resolves issue with pixel perfect click / over detection on Sprites that used trimmed image atlases for animations or frames > 0.
* Group.swap() updates the Z index values properly (thanks @Blank101 #1090)
* Device now recognises ChromeOS as a desktop (thanks @alvinsight @hilts-vaughan #1091)
* Fixed Point.rotate bug (thanks @gamedolphin #1107)
* InputHandler.checkBoundsRect was incorrectly assigning a property in Sprites fixed to the camera being dragged left (thanks @CraigBeswetherick #1093)
* Swapped argument order of Rectangle.containsRect (thanks @beeglebug #1095 #1125)
* The Game configuration object "renderer" property was being wrongly assigned to Game.renderer instead of renderType (thanks @FedeOmoto #1127)
* Fixed Group.removeBetweens default endIndex (thanks @darfux #1142)
* Debug.cameraInfo no longer crashes if the camera bounds are nulled (thanks @wayfu #1143)
* Camera.setBoundsToWorld no longer crashes if the camera bounds are nulled (thanks @wayfu #1143)
* Fixed the resolution uniform type in the SampleFilter (thanks @VictoryRice #1137)
* Calling P2.Body.destroy or ArcadePhysics.Body.destroy wouldn't null the parent sprite body, causing it to error in the next update (thanks @jonathanhooker #1077)
* BitmapFonts are now correctly added to the Cache._bitmapFont array and returned via Cache.getBitmapFont (thanks @prudolfs #1076)
* InputHandler docs updated to avoid Pointer data-type confusion (#1097)
* If you used a single Game configuration object and didn't specify the enableDebug property it would crash on Debug.preUpdate (thanks @luizbills #1053)
* The P2.World.postBroadphaseHandler now checks if the returned pairs array is empty or not before processing it (thanks @wayfu #934)
* Tilemap.hasTile now checks the Tile.index value and will return false if the index is -1 (i.e. a non-active tile) (thanks @elgansayer #859)
* Sound.restart used to cause the Sound to double-up if it was already playing when called. Now correctly stops the sound before restarting it (thanks @wombatbuddy #1136)
* GamePad axis detection now works again properly in Firefox (#1035)
* GamepadButton.justPressed and justReleased now correctly report if the button has just been pressed or released (thanks @padpadpad #1019)
* TilemapParser.getEmptyData now correct adds an empty bodies array into layers. This fixes an issue where p2 couldn't convert a csv map into collision tiles (thanks @sru #845)
* CocoonJS doesn't support mouse wheel events so they've been moved into a conditional check (thanks @videlais #1151)
* ScaleManager window.resize handler would constantly dispatch enterPortrait and enterLandscape events on window resizing, regardless if it actually entered that orientation or not.
* Added Sound._muteVolume which stops Firefox and IE9 crashing if you try to unmute a sound that hasn't yet been muted, which can also happen as a result of a game visibility change (thanks @osmanzeki #1108 #1123)
* P2.World.getSprings used to return an empty array, but now returns all the Springs in the world (#1134)
* Tween.generateData would skip the end values in the data array. They are now included as the object in the final array element.
* Rectangle.bottom setter swapped the order of the calculation (thanks @JakeCoxon #1165)
* Phaser.Text wouldn't render the text to its local canvas if you passed the text on the constructor and didn't add it to the display list. If a string is given it now updates the local canvas on creation.
* Signal.removeAll would ignore the context parameter and remove all bindings regardless (thanks @alect #1168)
* P2.Body.addCapsule didn't use to pass the radius value through pxm, but now does so you have to specify it in pixels, not meters.

### p2.js 0.6.0 Changes and New Features

* DistanceConstraint signature changed to take the new localAnchors.
* World.createDistanceConstraint signature changed to include new local anchors (thanks @rhmoller #1169)
* RevoluteConstraint signature changed to include worldPivot.
* P2.Body now uses the new Body.type value instead of Body.motionState, however as P2.Body already have a property called `type` we have left the `motionState` getter/setter in for now.
* World.enableBodySleeping has been removed and replaced with World.sleepMode.
* Phaser P2.Springs are now LinearSprings by default.
* World.createRotationalSpring will now let you create rotational springs.

#### Breaking changes

* Renamed property .motionState to .type in class Body.
* Changed constructor of RevoluteConstraint. Now the local pivots are passed as options instead of direct arguments. See the constraints demo.
* Removed World.prototype.toJSON and .fromJSON.
* Removed properties .enableBodySleeping and .enableIslandSleeping from World instances. The enum .sleepMode can be used instead. See the sleep demo.
* Converted Spring to a base class for the new LinearSpring and RotationalSpring classes. LinearSpring can be used as the old Spring.
* Utils.ARRAY_TYPE can now be overridden by injecting a global called P2_ARRAY_TYPE. Support for GLMAT_ARRAY_TYPE has been removed.

#### Other changes

* Added flag .enableFrictionReduction to Narrowphase.
* Added RevoluteConstraint.prototype.setLimits.
* Added PrismaticConstraint.prototype.setLimits.
* LockConstraint, DistanceConstraint, and GearConstraint can now be constructed from current body transforms.
* RevoluteConstraint can now be constructed from the current body transforms and a world point.
* Material id can now be passed via constructor.
* ContactMaterial instances now have a property .contactSkinSize.
* Added method Body.prototype.getAABB.
* Limits for DistanceConstraint. See the DistanceConstraint demo.
* Added Body.prototype.overlaps.
* Added class OverlapKeeper.
* If substepping is used in World.prototype.step, the substeps are aborted if slower than real time.
* Added Heightfield/Convex and Heightfield/Circle collision support.
* Added property .overlapKeeper to World.
* EventEmitter.prototype.has can now check if any listeners were added to a given topic.
* Added Utils.defaults.

## Version 2.0.7 - "Amadicia" - 18th July 2014

### Updates

* Updated to Pixi.js 1.6.1 which fixes various issues such as IE9 Float32 defs and RenderTexture resizing and rendering.
* TypeScript definitions fixes and updates (thanks @clark-stevenson and @alvinsight)
* GameObjectFactory.spriteBatch now lets you specify `null` as a parameter for the parent and automatically adds the batch to `game.world` as a result. Also fixed jsdocs issues (@petarov #1000)
* Rebuilt the way items are polled for Pointer events (drag, click, move). Now faster and more efficient, especially when some items in the stack require pixel perfect checks.
* InputHandler.checkPointerOver now has a new `fastTest` parameter that forces a skips a pixel perfect check even if enabled.
* InputHandler.checkPointerDown now has a new `fastTest` parameter that forces a skips a pixel perfect check even if enabled.
* The key is now reported when failing to parse a Sprite Sheet (thanks @lucbloom #1026)
* An editorconfig has been added to the core repo. See http://editorconfig.org (thanks @codevinksy #1027)
* Keyboard.processKeyPress now checks if the Keyboard Input handler is disabled or not before processing the key callbacks.
* Physics.bounds now correctly matches World.bounds on system start (thanks @Dumtard #1028)
* Game._codePaused is now set if the Game is manually paused. See discussion: http://www.html5gamedevs.com/topic/6719-codepaused-property/ (thanks @devinb83 #1017)

### New Features

* ArrayList.setAll - sets the property to the given value on all members of the list.
* Sprite.loadTexture has a new optional `stopAnimation` boolean parameter which will halt the currently running animation (if any) after changing the texture (based on #1029).
* Animation.updateFrameData allows you to load a new FrameData object into an existing animation, even if currently running (based on #1029)
* AnimationManager.loadFrameData will now update all existing Animations to use the newly loaded FrameData (based on #1029)
* Sprite.loadTexture will store the `smoothed` property of the Sprite and re-apply it once the new texture is loaded.
* Group.checkAll allows you to check if the same property exists across all children of the Group and is set to the given value (thanks @codevinsky #1013)
* Group.checkProperty allows you to check if the property exists on the given child of the Group and is set to the value specified (thanks @codevinsky #1013)
* Phaser.Utils.setProperty will set an Objects property regardless of depth (thanks @codevinsky #1013)
* Phaser.Utils.setProperty will set an Objects property regardless of depth (thanks @codevinsky #1013)
* Phaser.Utils.getProperty will get an Objects property regardless of depth (thanks @codevinsky #1013)

### Bug Fixes

* Fixed pixel perfect dragging (thanks @jeroenverfallie #996)
* Debug.preUpdate was still being called in the Game Loop even if enableDebug was set to false (thanks @qdrj #995)
* Phaser.Physics.P2.Body.addPolygon didn't work with a flat array of numbers for the coordinates (thanks @petarov, fix #883)
* Added missing Loader.onPackComplete Signal (thanks @mjeffery #1007)
* QuadTree leveling - Rather than level++ which changes the current nodes level, the subnodes should get the current nodes level+1 (thanks @devinb83 #1018)
* Prevented objects with pixel perfect checks from over-riding other higher priority ID items (#983)
* Group.create was not creating with p2 debug flag (thanks @Dumtard #1014)
* World.wrap when using the bounds of the object wouldn't adjust the bounds correctly, meaning wrapping outside the camera failed (thanks @jackrugile #1020)
* Pixi updated worldTransform from an Array to an Object and Phaser Image, BitmapText, Text and Graphics were still using array access to populate the world property, giving it incorrect results (thanks @alvinsight)
* If you add a Tween to the TweenManager and then immediately stop it, it will still exist in the TweenManager (thanks @gilangcp #1032)
* AnimationManager does not update currentFrame on play until second frame (thanks @Dumtard #1041)
* Animation now guards against _frameData being null (thanks @lucbloom #1033)
* Tilemap.swap now accurately swaps from A to B and from B to A (thanks @noidexe #1034)
* BitmapData.resize fixed to update the crop property too, resolves issues with images getting cut off with BitmapData.load.
* OrientationSprite fix as it's not using PIXI.TextureCache anymore (thanks @DarkDev- #1036)

## Version 2.0.6 - "Jornhill" - 10th July 2014

### Significant Internal Changes

* The PIXI.TextureCache global array is no longer used internally for storing Pixi Texture files. It's not actually a requirement of Pixi to use this and we were running into various issues with texture conflicts in DragonBones tests and issues with shared texture frames between Sprites. It meant we couldn't crop a sprite without cropping all instances unless we created a new texture frame at run-time, which as you can imagine is a huge overhead if you then want to crop an animated Sprite.

After talking with Mat at GoodBoyDigital about the issue it was his idea to just not use the TextureCache at all, and let each Sprite have its own frame. So this is the direction we've taken. We didn't save this for the 2.1 release as it doesn't actually alter the Phaser API at all, but it does change how things are working internally. So if you've got game code hooked directly into the `TextureCache` you need to be aware of this change before updating to 2.0.6.

* The way in which Sprite.crop works has been changed. It will now adjust the dimensions of the sprite itself, remaining at the sprites previous x/y coordinates. Please be aware of this if you use cropped sprites in your game. The change was worth it though as it's significantly more powerful as a result.

### Updates

* Merged Pixi 1.6.0 with Phaser - all of the lovely new Pixi features are in, like complex Graphics objects and masking.
* TypeScript definitions fixes and updates (thanks @clark-stevenson and @Phaiax)
* Documentation fixes (thanks @kay-is #941)
* BitmapData.draw can now also take a Phaser.Sprite, Phaser.Image or BitmapData object as a source type. As a result BitmapData.drawSprite is now depcreated.
* BitmapData.alphaMask can now also take a Phaser.Sprite, Phaser.Image or BitmapData object as a source type.
* BitmapData.alphaMask has 2 new optional parameters: sourceRect and maskRect to give more fine-grained control over where the source and mask are drawn and their size
* BitmapData.alphaMask 'mask' parameter is now optional, if not given it will use itself as the mask.
* BitmapData.alphaMask now calls BitmapData.update after running.
* BitmapData.draw now has two optional parameters: width and height, to let you stretch the image being drawn if needed.
* Group.destroy now removes any set filters (thanks @Jmaharman fix #844)
* RetroFont charsPerRow paramters is now optional. If not given it will take the image width and divide it by the characterWidth value.
* RetroFont now uses Phaser.scaleModes.NEAREST by default for its RenderTexture to preserve scaling.
* Loader.tilemap has renamed the `mapURL` parameter to `url` and `mapData` to `data` to keep it consistent with the other Loader methods.
* Loader.physics has renamed the `dataURL` parameter to `url` and `jsonData` to `data` to keep it consistent with the other Loader methods.
* Stage no longer creates the Phaser.Canvas object, but Game itself does in the setupRenderer method.
* Canvas.create has deprecated the noCocoon parameter as it's no longer required. The parameter is still in the signature, but no longer used in the method.
* Time.add allows you to add an existing Phaser.Timer to the timer pool (request #864)
* Emitter.start has a new parameter: forceQuantity which will force the quantity of a flow of particles to be the given value (request #853)
* Sound.pause will no longer fire a Sound.onStop signal, and the pause values are set before the onPause signal is dispatched (thanks @AnderbergE, fix #868)
* Swapped to using escaped Unicode characters for the console output.
* Frame.setTrim no longer modifies the Frame width and height values.
* AnimationParser doesn't populate the Pixi.TextureCache for every frame any longer. Each display object has its own texture property instead.
* Removed the cacheKey parameters from the AnimationParser methods as they're no longer used.
* Loader.isLoading is set to false if the filelist size is zero.
* Sound.externalNode has had the `input` property dropped from it, bringing it back in line with the AudioNode spec (thanks @villetou, #840)
* The StateManager has a preRenderCallback option, which checks for a preRender function existing on the State, but it was never called. Have decided to add this in, so the core Game loop now calls state.preRender right before the renderer runs (thanks @AnderbergE #869)
* Game.onBlur and Game.onFocus events are now dispatched regardless if Stage.disableVisibilityChange is true or false, so you can respond to these events without your game automatically pausing or resuming (#911)
* Image has been heavily refactored to make use of common code in Phaser.Sprite, cutting the file size down significantly.
* When using the non-minified version of Phaser it will throw a console.warn if you give an invalid texture key to a Sprite, Image or TileSprite (thanks @lucbloom, #990)

### CocoonJS Specific Updates

* Wrapped all touch, keyboard, mouse and fullscreen events that CocoonJS doesn't support in conditional checks to avoid Warnings.
* The SoundManager no longer requires a touch to unlock it, defaults to unlocked.
* Resolved issue where Cocoon won't render a scene in Canvas mode if there is only one Sprite/Image on it.

### New Features

* BitmapData.extract has a new parameter that lets you control if the destination BitmapData is resized before the pixels are copied.
* BitmapData.extract has 4 new parameters: r2, g2, b2, a2 which let you re-color the extract pixels as they are drawn to the new BitmapData.
* BitmapData.load will take a game object or string and resize the BitmapData to match it and then draw the pixels in.
* Keyboard.addCallbacks now has a new parameter for keypress event capture.
* Keyboard.pressEvent stores the most recent DOM keypress event.
* Keyboard.processKeyDown now runs the callback after all the objects have been created and/or updated.
* Keyboard.processKeyUp now runs the callback after all the objects have been created and/or updated.
* Phaser.Keyboard.lastChar will return the string value of the last key pressed.
* Phaser.Keyboard.lastKey will return the most recently pressed Key object.
* RetroFont.updateOffset allows you to modify the offsetX/Y values used by the font during rendering.
* ArcadePhysics.Body has a new boolean property `enable`. If `false` the body won't be checked for any collision or overlaps, or have its pre or post update methods called. Use this for easy toggling of physics bodies without having to destroy or re-create the Body object itself.
* BitmapData.addToWorld will create a new Phaser.Image object, assign the BitmapData to be its texture, add it to the world then return it.
* BitmapData.copyPixels now accepts a Sprite, Image, BitmapData, HTMLImage or string as its source.
* Loader.pack will allow you to load in a new Phaser Asset Pack JSON file. An Asset Pack is a specially structured file that allows you to define all assets for your game in an external file. The file can be split into sections, allowing you to control loading a specific set of files from it. An example JSON file can be found in the `resources\Asset Pack JSON Format` folder and examples of use in the Phaser Examples repository.
* Loader.totalQueuedPacks returns the number of Asset Packs in the queue.
* Loader.totalLoadedPacks returns the number of Asset Packs already loaded.
* Emitter.explode is a new short-cut for exploding a fixed quantity of particles at once.
* Emitter.flow is a new short-cut for creating a flow of particles based on the given frequency.
* Sprite.crop (and Image.crop) has been completely overhauled. You can now crop animated sprites (sprite sheet and texture atlas), you can define the x/y crop offset and the crop rectangle is exposed in the Sprite.cropRect property.
* Sprite.updateCrop is available if you wish to update an externally referenced crop rectangle.
* Sprites and Images now have their own textures objects, they are no longer references to those stored in the global Pixi.TextureCache. This allows you to redefine the texture frame dynamically without messing up any other Sprites in your game, such as via cropping. They still share global Base Textures, so image references are kept to a minimum.
* Sprite.resetFrame will revert the Sprites texture frame back to its defaults dimensions. This is called when you call Sprite.crop with no rectangle, to reset the crop effect, but can be userful in other situations so we've left it as a public method.
* TilemapLayers can now be used with an unbounded camera (a camera that can move beyond the world boundaries). Currently, when an unbounded camera moves outside of the world, tilemaps start acting weird because they only render themselves strictly within the world limits. With this change, the tilemap will continue scrolling and show empty space beyond its edge (thanks @jotson #851)
* TilemapLayer.wrap property - if true the map is rendered as if it is on the surface of a toroid (donut) instead of a plane. This allows for games that seamlessly scroll from one edge to the opposite edge of the world without noticing the transition. Note that the World size must match the Map size (thanks @jotson #851)
* Added PlayStation 3 controller button mappings to Phaser.Gamepad (thanks @wayfu)
* GamepadButton.destroy method added. Called automatically by SinglePad when a controller is disconnected.
* Added Math.factorial (thanks @alvinsight, #940)
* Full Mouse Wheel support added, with new constants and callbacks for mouse wheel movement (thanks @woutercommandeur, #959)
* A Phaser version of the Pixi PixelateFilter was added by @paperkettle #939)
* TileMap.setPreventRecalculate allows you to turn on / off the recalculation of tile faces for tile collision, which is handy when modifying large portions of a map to avoid slow-down (thanks @sivael, #951)
* Group.add has a new optional boolean parameter: `silent`. If set to `true` the child will not dispatch its `onAddedToGroup` event.
* Group.addAt has a new optional boolean parameter: `silent`. If set to `true` the child will not dispatch its `onAddedToGroup` event.
* Group.remove has a new optional boolean parameter: `silent`. If set to `true` the child will not dispatch its `onRemovedFromGroup` event.
* Group.removeBetween has a new optional boolean parameter: `silent`. If set to `true` the children will not dispatch their `onRemovedFromGroup` events.
* Group.removeAll has a new optional boolean parameter: `silent`. If set to `true` the children will not dispatch their `onRemovedFromGroup` events.
* Internal child movements in Group (such as bringToTop) now uses the new `silent` parameter to avoid the child emitting incorrect Group addition and deletion events.
* Camera.updateTarget has had a make-over and now is a lot smoother under certain conditions (thanks @tjkopena, fix #966)
* Signal.removeAll now has a new `context` parameter. If specified only listeners matching the given context are removed (thanks @lucbloom for the idea, #880)
* Animation.next will advance to the next frame in the animation, even if it's not currently playing. You can optionally define the number of frames to advance, but the default is 1. This is also aliased from the AnimationManager, so you can do `Sprite.animations.next()`.
* Animation.previous will rewind to the previous frame in the animation, even if it's not currently playing. You can optionally define the number of frames to rewind, but the default is 1. This is also aliased from the AnimationManager, so you can do `Sprite.animations.previous()`.
* You can now debug render Ninja Physics AABB and Circle objects (thanks @psalaets, #972)
* Phaser.Utils.mixin will mix the source object into the destination object, returning the newly modified destination object.
* You can now use `game.add.plugin` from the GameObjectFactory (thanks @alvinsight, #978)
* Color.getWebRGB will now accept either an Object or numeric color value.
* Rectangle.randomX will return a random value located within the horizontal bounds of the Rectangle.
* Rectangle.randomY will return a random value located within the vertical bounds of the Rectangle.
* Using a Game configuration object you can now specify the value of the  `preserveDrawingBuffer` flag for the WebGL renderer. By default this is disabled for performance reasons. But if you need to be able to take screen shots of your WebGL games using toDataUrl on the game canvas then you'll need to set this to `true` (#987)
* Added options to disable horizontal and vertical world wrapping individually (thanks @jackrugile, #988)
* You can now prevent the Debug class from being created or booted by using the Game configuration setting: `enableDebug`. By default it is `true`, set to `false` to prevent the class from being created. Please note you are responsible for checking if this class exists before calling it, but you can do that via `if (game.debug) { ... }` (request #984)

### Bug Fixes

* Sprite.alive property now explicitly defined on the Sprite prototype (thanks @lewster32, #841)
* BitmapData.resize now properly updates the baseTexture and texture dimensions.
* Fixed Gamepad issue that incorrectly checked non-webkit prefix gamepads.
* Phaser.RenderTexture incorrectly passed the scaleMode to Pixi.RenderTexture, causing the renderer to error.
* Sprite animation data wasn't reset when going from a sprite sheet to a single frame in Sprite.loadTexture (thanks @lucbloom, fix #850)
* Timer.ms would report the game time ms value if the Timer hadn't yet been started, instead of 0.
* Timer.seconds would report the game time value if the Timer hadn't yet been started, instead of 0.
* A Canvas style set from a game config object used an incorrect property (thanks @TatumCreative, fix #861)
* Phaser.Line.intersectsPoints fixed for floating point inaccuracy (thanks @woutercommandeur, fix #865 and #937)
* Sound.destroy(true) would call remove on the SoundManager, which in turn would throw a TypeError as it tried to remove the sound events twice (thanks @AnderbergE, fix #874)
* When creating a Sprite or Image using a texture atlas it would set the frame twice, once in loadTexture and once when the initial frame is set. This has been reduced down to just a single setting now.
* BitmapData.getPixel fix for pixels with zero red value (thanks @lstor fix #894)
* If you call ArcadePhysics.collide on a Sprite vs. a Tilemap and provide a custom processCallback, the result was being ignored and the sprite was being separated regardless (thanks @aivins fix #891 #890)
* ArcadePhysics.Body.setSize if you set offset x/y values previously and then passed zero values they would be ignored (thanks @casensiom fix #889)
* InputHandler.checkPointerDown checks and docs updated (thanks @lewster32, fix method #936)
* Body.enable only exists in Arcade physics, so moved conditions concerning checking that into the Body (thanks @Phaiax, fix #961)
* Forces packPixel result into a uint32 (thanks @Phaiax, fix #960)
* The Bottom Wall in non 0,0 aligned P2 world was incorrectly set (thanks @Phaiax, fix #952)
* AnimationManager could sometimes return null (thanks @TatumCreative, #910)
* P2.Body.removeShape didn't call shapeChanged (thanks @TatumCreative, #910)
* Sound.onDecoded signal was never dispatched (thanks @j0hnskot, #906)
* stopFullScreen has been changed to run against document instead of the canvas since the cancelFullScreen method is created on the document (thanks @j0hnskot, #863)
* Calling reset on Sprite with a P2 body can result in body.data.world == null.
Calling addToWorld() would previously not check the _toRemove array, which could, if the timing were right, result in a Sprite being revived but then removed from the P2 World -- the result of this being the Sprites data would be in a mixed state causing it to appear visually but not function in the world (thanks @jonkelling, fix #917 #925)
* Input.SinglePad was fixed so that the rawpad button array supports Windows and Linux (thank @renatodarrigo, fix #958)
* Key.duration wasn't set to zero after a Key.reset (thanks @DrHackenstein, #932)
* Device.mobileSafari was no longer detecting Mobile Safari, now fixed (thanks @Zammy, #927)
* Rectangle.right when set would set the new width to be Rectangle.x + the value given. However the value given should be a new Right coordinate, so the width calculation has been adjusted to compensate (thanks @cryptonomicon, #849)
* Calling Tween.stop from inside a Tween update callback would still cause the tween onComplete event to fire (thanks @eguneys, #924)
* Group.bringToTop (and consequently Sprite.bringToTop) no longer removes the child from the InputManager if enabled (thanks @BinaryMoon, fix #928)
* Group.sendToBack (and consequently Sprite.sendToBack) no longer removes the child from the InputManager if enabled.
* When adding a new Animation to a Sprite it would incorrectly reset the current Sprite frame to the first frame of the animation sequence, it is now left un-touched until you call `play` on the animation.
* Tween.from now returns a reference to the tweened object in the same way that Tween.to does (thanks @b-ely, fix #976)
* Re-ordered the parameters of Phaser.Physics.Arcade.Body.render which is used by Debug.body so it matches correctly (thanks @psalaets, #971 #970)
* Removed hasOwnProperty check from Tween.from because it breaks on extended or inherited Game Objects.

## Pixi 1.6.0

The following changes were part of the Pixi 1.6.0 release:

### New features

* Big graphics update!
* Complex polys now supported in Pixi in webGL.
* Nested masking and complex poly masking supported in webGL.
* quadraticCurveTo added to PIXI.Graphics.
* bezierCurveTo added to PIXI.Graphics.
* arcTo added to PIXI.Graphics.
* arc added to PIXI.Graphics.
* drawPath added to PIXI.Graphics.
* roundedRectangle added to PIXI.Graphics.
* PIXI.Strip and PIXI.Rope added to library along with a new example.
* addChild / addChildAt functions now return the child.
* Add scaleMode params to PIXI.FilterTexture and PIXI.RenderTexture.
* fromFrames and fromImages static helper methods added to PIXI.MovieClip.
* updateSourceImage added to PIXI.BaseTexture.
* Added multitouch support.
* new valid property added to PIXI.Texture.
* Option to control premultiplied alpha on textures.
* Pixi logs current version in the console.
* webp image support.
* clear function added to PIXI.RenderTexture

### Bug Fixes

* Fix to roundPixels property in PIXI.CanvasRenderer.
* Fixed interactive bug when mousemove being called on removed objects.
* Fix bug touch move event handling.
* Various CocoonJS Fixs.
* Masks now work when used in PIXI.RenderTextures / cacheAsBitmap and PIXI.Filters.
* Fixed bug where stroked PIXI.Text sometimes got clipped.
* Removed the trailing whitespace when wordwrapping a PIXI.Text.
* Fixed texture loading on IE11.
* Fixed Data URI loading.
* Fixed issue so now loader only uses XDomainRequest in IE, if a crossorigin request is needed.
* Fixed issue where alpha not being respected if cacheAsBitmap is true
* Fixed PIXI.RendeTexture resize bug.
* Fixed PIXI.TilingSprite not render children on canvas.
* Fixes issue where if both mask and filter are applied to one object the object did not render.
* If the texture is destroyed, it should be removed from PIXI.TextureCache too.
* PIXI.Graphics blendMode property now works in webGL.
* Trimmed sprites now behave the same as non trimmed sprites.

### Misc

* Doc tweaks / typo corrections.
* Added Spine license to src.
* Removed this.local in InteractionData.
* Shader manager Simplified.
* Sprite._renderCanvas streamlined and optimized.
* WebGL drawCalls optimized.

## Version 2.0.5 - "Tanchico" - 20th May 2014

### Updates

* TypeScript definitions fixes and updates (thanks @luispedrofonseca @clark-stevenson @Anahkiasen @adamholdenyall @luispedrofonseca @WillHuxtable)
* Input.getPointerFromIdentifier docs update to reflect where the identifier comes from. Pointer properties now set to give it fixed defaults (thanks @JirkaDellOro, #793)
* Pointer.pointerId added which is set by the DOM event (if present in the browser). Note that browsers can and do recycle pointer IDs.
* Pointer.type and Pointer.exists properties added.
* QuadTree.retrieve can now accept either a Sprite with a physics body or a Phaser.Rectangle as its parameter.
* PluginManager.add now accepts additional parameters and if given a function it will pass them all to the Plugin constructor.
* Tilemap.getTile has a new nonNull parameter. If true it won't return `null` for empty tiles, but will return the actual Tile in that location.
* Math.interpolateAngles and Math.nearestAngleBetween have been removed for the time being. They threw run-time errors previously.
* PIXI.InteractionManager is no longer over-written if the object already exists (thanks @georgiee, #818)
* Key.justPressed and justReleased incorrectly set the delay value to 2500ms. Now defaults to 50ms (thanks @draklaw, fix #797)
* Stage.backgroundColor can now accept short-code hex values: `#222`, `#334`, etc.
* Pointer.withinGame is now accurate based on game scale and updated as the Pointer moves.
* Stage.bounds is now updated if the game canvas offset changes position. Note that it contains the un-scaled game dimensions.

### New Features

* New `force` parameter added to Group.set, setAll, setAllChildren, setProperty which controls if a property is created even if it doesn't exist.
* Group.hasProperty will check a child for the given property and return true if it exists, otherwise false.
* Phaser.Tween.from allows you to set tween properties that will end up where the current object is (thanks @codevinsky, #792)
* Input.getPointerFromId will return a pointer with a matching pointerId value, if any. pointerId is a value set by the browser in the DOM event.
* ArcadePhysics.getObjectsUnderPointer will return all children from a Group that overlap with the given Pointer.
* InputManager.minPriorityID lets you set the minimum priority level an object needs to be to be checked by a Pointer. Useful for UI layer stacking.
* New consts: Phaser.Tilemap.NORTH, SOUTH, EAST and WEST to use with plugins and generally just handy to have.
* BitmapData.processPixelRGB added undefined check (thanks @muclemente, fix #808)
* Phaser.Utils.transposeArray will transpose the given array and return it.
* Phaser.Utils.rotateArray will rotate the given array by 90 or 180 degrees in either direction and return it.
* BitmapData.rect provides a quick way to draw a Rectangle to a BitmapData.
* Button.onOverMouseOnly is a boolean that causes onOver events to fire only if the pointer was a mouse (i.e. stops onOver sounds triggering on touch)
* Tilemap.setCollision has a new boolean parameter 'recalculate' which lets you control recalculation of collision faces (thanks @max-m, #819)
* Tilemap.setCollisionBetween has a new boolean parameter 'recalculate' which lets you control recalculation of collision faces (thanks @max-m, #819)
* Tilemap.setCollisionByExclusion has a new boolean parameter 'recalculate' which lets you control recalculation of collision faces (thanks @max-m, #819)
* Tilemap.setCollisionByIndex has a new boolean parameter 'recalculate' which lets you control recalculation of collision faces (thanks @max-m, #819)
* Graphics.drawTriangles will draw an array of vertices to the Graphics object (thanks @codevinsky, #795)
* Polygon.area will calculate the area of the Polygon (thanks @codevinsky, #795)
* The Tiled JSON parser will now include Tiled polygons, ellipse and rectangle geometry objects in the resulting map data (thanks @tigermonkey, #791)
* Input.addMoveCallback allows you to bind as many callbacks as you like to the DOM move events (Input.setMoveCallback is now flagged as deprecated)
* Input.deleteMoveCallback will remove a previously set movement event callback.
* Mouse will now check if it's over the game canvas or not and set Pointer.withinGame accordingly.
* Mouse.mouseOutCallback callback added for when the mouse is no longer over the game canvas.
* Mouse.stopOnGameOut boolean controls if Pointer.stop will be called if the mouse leaves the game canvas (defaults to false)
* Tilemap.searchTileIndex allows you to search for the first tile matching the given index, with optional skip and reverse parameters.
* Tilemap.layer is a getter/setter to the current layer object (which can be changed with Tilemap.setLayer)
* Cache.checkKey added - allows you to pass in a Cache type and a key and return a boolean.
* Cache.checkCanvasKey(key) - Check if a Canvas key exists in the cache (thanks to @delta11 for the proposal)
* Cache.checkTextureKey(key) - Check if a Texture key exists in the cache (thanks to @delta11 for the proposal)
* Cache.checkSoundKey(key) - Check if a Sound key exists in the cache (thanks to @delta11 for the proposal)
* Cache.checkTextKey(key) - Check if a Text key exists in the cache (thanks to @delta11 for the proposal)
* Cache.checkPhysicsKey(key) - Check if a Physics key exists in the cache (thanks to @delta11 for the proposal)
* Cache.checkTilemapKey(key) - Check if a Tilemap key exists in the cache (thanks to @delta11 for the proposal)
* Cache.checkBinaryKey(key) - Check if a Binary key exists in the cache (thanks to @delta11 for the proposal)
* Cache.checkBitmapDataKey(key) - Check if a BitmapData key exists in the cache (thanks to @delta11 for the proposal)
* Cache.checkBitmapFontKey(key) - Check if a BitmapFont key exists in the cache (thanks to @delta11 for the proposal)
* Cache.checkJSONKey(key) - Check if a JSON key exists in the cache (thanks to @delta11 for the proposal)
* New movement data added for a Pointer Locked mouse (Pointer.movementX/Y) (thanks @woutercommandeur, #831)
* ScaleManager.bounds is a Rectangle object that holds the exact size of the game canvas, taking DOM offset and game scale into account.

### Plugins

The Plugins have now all moved to [their own repository](https://github.com/photonstorm/phaser-plugins)

### Bug Fixes

* Line.pointOnLine corrected algorithm (thanks @woutercommandeur, fix #784)
* Line segment collision fails under certain cicumstances (thanks @woutercommandeur, fix #760)
* The P2 DistanceConstraint method signature has changed. Updated Phaser so maxForce is now passed as object (fix #788)
* Moved the this._reversed flag outside of the property loop in Tween (as per tween.js issue 115)
* Emitter.makeParticles updated to use Array.isArray() check on the key/frame values, so non-string objects can be passed in (thanks @AnderbergE, fix #786)
* Tilemap.createFromObjects will now force the creation of the property again even if it doesn't exist (regression fix from 2.0.4)
* Phaser.Line.intersectsPoints fixed by properly checking the boundaries (thanks @woutercommandeur, fix #790)
* Group.set and setAll were changed in 2.0.4 to not create the property unless it existed. This broke backwards compatibility, so has been fixed.
* Sound.play now returns the Sound object (thanks @AnderbergE, fix #802)
* Device Silk UA test updated to avoid Safari conflict (thanks @jflowers45, fix #810)
* Sound.stop on Samsung S4 would randomly throw a DOM error. Wrapped the audio stop in a try/catch (thanks FSDaniel)
* RandomDataGenerator.integerInRange would return a non-integer value if you passed in a float.
* Timer class updated so that code-resumed pauses don't mess up the internal _pausedTotal value (thanks @joelrobichaud, fix #814)
* Timer class when paused by code after a game-level pause wouldn't set the codepaused flag (thanks @joelrobichaud, fix #814)
* Stage.backgroundColor now properly accepts hex #RRGGBB and color values 0xRRGGBB again (fix #785)
* Color.getRGB would return incorrect color components if a color value without alpha was given, now works with both 0xRRGGBB and 0xAARRGGBB.
* Color.getWebRGB now works regardless if you give an 0xRRGGBB or 0xAARRGGBB color value.
* If an object was drag enabled with bringToTop, the onDragStop event wouldn't fire until the mouse was next moved (thanks @alpera, fix #813)
* RetroFont.text would throw WebGL errors due to an issue with Pixi.RenderTexture. Fixed in Phaser and submitted code to Pixi.
* RenderTexture.resize would throw WebGL errors due to an issue with Pixi.RenderTexture. Fixed in Phaser and submitted code to Pixi.
* Group.hasProperty fixed to not use hasOwnProperty, but a series of `in` checks (thanks @mgiuffrida for the idea, #829)
* Tilemap.removeTile sets tiles to null but should set to index of -1 (thanks @draklaw, fix #835)

## Version 2.0.4 - "Mos Shirare" - 29th April 2014

### Updates

* Updated to [Pixi.js 1.5.3](https://github.com/GoodBoyDigital/pixi.js/releases/tag/1.5.3)
* Updated to latest [p2.js](https://github.com/schteppe/p2.js/commits/master) - all commits from 0.5.0 to Apr 27th 2014.
* TypeScript definitions fixes and updates (thanks @clark-stevenson @metrofun @killalau)
* Timer has removed all use of local temporary vars in the core update loop.
* The Input.reset `hard` reset parameter is now passed down to the Keyboard and Key reset methods.
* AnimationManager.destroy now iterates through child animations calling destroy on all of them, avoiding a memory leak (thanks stauzs)
* AnimationManager.play will now call Animation.stop on the current animation before switching to the new one (thanks @nihakue, #713)
* ArcadePhysics.Body.phase is checked in postUpdate to prevent it from being called multiple times in a single frame.
* Group.setProperty will now check if the property exists before setting it, this applies to Group.setAll and anything else using setProperty internally.
* QuadTree.retrieve now checks to see if the given Sprite has a body before carrying on.
* ArcadePhysics.collideSpriteVsGroup checks if Sprite has a body before carrying on, now safely skips sub-groups or other non-Sprite group children.
* Group.remove now checks the child to see if it's a member of the root Group before removing it, otherwise Pixi throws an Error.
* The Emitter no longer checks if minParticleScale = maxParticleScale for the scale check, allowing for fixed scale particles again.
* The PIXI.AbstractFilter is now included in the Phaser Pixi build by default, allowing for easier use of external Pixi Filters.
* All Game Objects have a new property: destroyPhase (boolean) which is true if the object is in the process of being destroyed, otherwise false.
* If Tween.yoyo was true but repeat was 0 then it wouldn't yoyo. Now if yoyo is set, but not repeat, the repeat count gets set to 1 (thanks @hilts-vaughan, fix #744)
* RandomDataGenerator.integerInRange uses a new method of rounding the value to an integer to avoid distribution probability issues (thanks PhaserFan)
* Updated the Device little / big endianess check.
* Time has been updated so that physicsElapsed can never be zero (falls back to 1/60), also fixes p2 elapsed time bug (thanks @georgiee, fix #758)
* Input and Pointer now use the new ArrayList instead of a LinkedList, which resolve list item removable during callback issues.
* Input.reset no longer resets every interactive item it knows of, because they are removed during the destroy phase and can now persist between States if needed.
* Blank Tilemaps no longer create `null` tiles, but instead create Tile objects with an index of -1 which can be replaced and updated like any other tile.
* Tilemap.addTilesetImage will now raise a console.warn if you specify an invalid tileset key and not create the tileset rather than pick the default set.
* Math.smoothstep and Math.smootherstep have been updated to work regardless if a is > or < b (thanks @gre, fix #772)
* Text.updateText now sets the lineCap to `round` to avoid occassional font glitching issues in Chrome.
* Loader now uses XDomainRequest in IE9 to load JSON data to help with CORS issues.

### New Features

* New Phaser Project Template specifically for requireJS in the `resources/Project Templates` folder (many thanks @ashatch)
* Loader now has an onFileStart event you can listen for (thanks @codevinsky, #705)
* Group.classType allows you to change the type of object that Group.create or createMultiple makes from Phaser.Sprite to your own custom class.
* Timer.clearPendingEvents will purge any events marked for deletion, this is run automatically at the start of the update loop.
* Device.crosswalk detects if your game is running under Intels Crosswalk XDK.
* Keyboard.reset has a new `hard` parameter which controls the severity of the reset. A soft reset doesn't remove any callbacks or event listeners.
* Key.reset has a new `hard` parameter which controls the severity of the reset. A soft reset doesn't remove any callbacks or event listeners.
* InputManager.resetLocked - If the Input Manager has been reset locked then all calls made to InputManager.reset, such as from a State change, are ignored.
* Group.resetCursor will reset the Group cursor back to the start of the group, or to the given index value.
* World.wrap will take a game object and if its x/y coordinates fall outside of the world bounds it will be repositioned on the opposite side, for a wrap-around effect.
* Device.support32bit is a new boolean that sets if the context supports 32bit pixel manipulation using array buffer views or not.
* P2.World now has its own pause and resume methods, so you can pause the physics simulation independent of your game (thanks @georgiee)
* Phaser.ArrayList is a new iterative object, similar in principal to a set data structure, but operating on a single array without modifying the object structure.
* Add scaleMode params to FilterTexture and RenderTexture (pixi.js update by @giraluna)
* Your State can now have a pauseUpdate method, which is called constantly when the game is paused.
* Timer.timeCap is a new setting allowing your Timers to protect against unexpectedly large delta timers (such as raf de-vis or CPU grind).
* Camera.unfollow allows you to easily unfollow a tracked object (thanks @alvinsight, #755)
* Animation.setFrame allows you to set the animation to a specific frame (thanks @adamholdenyall, #706)
* Point.dot - get the dot product of two Point objects.
* Point.cross - get the cross product of two Point objects.
* Point.cross - get the cross product of two Point objects.
* Point.perp - make the Point perpendicular (90 degrees rotation)
* Point.rperp - make the Point perpendicular (-90 degrees rotation)
* Point.normalRightHand - Right-hand normalize (make unit length) a Point.
* Point.angle - Returns the angle between this Point object and another object with public x and y properties.
* Point.angleSq - Returns the angle squared between this Point object and another object with public x and y properties.
* Point.getMagnitudeSq - Calculates the length squared of the Point object.
* Point.project - Project two Points onto another Point.
* Point.projectUnit - Project two Points onto a Point of unit length.
* Point.multiplyAdd - Adds two 2D Points together and multiplies the result by the given scalar.
* Point.negative - Creates a negative Point.
* Point.interpolate - Interpolates the two given Points, based on the `f` value (between 0 and 1) and returns a new Point.
* Color.packPixel packs an rgb component into a single integer.
* Color.unpackPixel unpacks an integer into a color object.
* Color.fromRGBA converts an integer in 0xRRGGBBAA format to a color object.
* Color.toRGBA converts rgba components into a 32-bit integer.
* Color.RGBtoHSL converts an rgb color into hsl (hue, saturation, lightness)
* Color.HSLtoRGB converts hsl values into an rgb color object.
* Color.RGBtoHSV converts an rgb color into hsv (hue, saturation, value)
* Color.HSVtoRGB converts an hsv value into an rgb color object.
* Color.createColor - creates the new light-weight color object used by most Color conversion methods.
* Color.updateColor - updates an existing color object to update the rgba property.
* Color.RGBtoString converts an rgba color into a # or 0x color string.
* Color.HSVColorWheel will return an array with 360 color objects for each segment of an HSV color wheel, you can optionally set the saturation and value amounts.
* Color.HSLColorWheel will return an array with 360 color objects for each segment of an HSL color wheel, you can optionally set the saturation and lightness amounts.
* BitmapData.cls clears the current context.
* BitmapData.fill fills the context with the given color.
* BitmapData.processPixelRGB lets you perform a custom callback on every pixel in the BitmapData by passing the pixels color object to your callback.
* BitmapData.processPixel lets you perform a custom callback on every pixel in the BitmapData by passing the pixels color value to your callback.
* BitmapData.replaceRGB will scan the bitmap for a specific color and replace it with the new given one.
* BitmapData.setHSL sets the hue, saturation and lightness values on every pixel in the given region, or the whole BitmapData if no region was specified.
* BitmapData.shiftHSL shifts the hue, saturation and lightness values on every pixel in the given region, or the whole BitmapData if no region was specified.
* BitmapData.extract scans this BitmapData for all pixels matching the given r,g,b values and then draws them into the given destination BitmapData.
* BitmapData.circle draws a filled Circle to the BitmapData at the given x, y coordinates and radius in size.

### Bug Fixes

* The main Timer loop could incorrectly remove a TimerEvent if a new one was added specifically during an event callback (thanks @garyyeap, fix #710)
* Fixed the use of the destroy parameter in Group.removeAll and related functions (thanks @AnderbergE, fix #717)
* P2.World.convertTilemap now correctly checks the collides parameter of the tiles as it converts them.
* Animation.destroy didn't correctly clear the onStart, onLoop and onComplete signals.
* StateManager.restart incorrectly skipped the first additional parameter after clearCache (thanks @mariusbrn, fix #722)
* Line.angle and Math.angleBetween used Math.atan2 arguments in the wrong order (thanks @jotson, fix #724)
* Group.destroy checks parent before removing (thanks @clark-stevenson, fix #733)
* Fixed typo in P2.World.setMaterial (thanks @OpherV, fix #739)
* InputHandler._setHandCursor private var wasn't properly set, meaning the hand cursor could sometimes remain (during destroy sequence for example)
* Destroying an object with an input handler during its onDown event would throw Signals dispatch errors (thanks @jflowers45, fix #746)
* Circle.distance used an incorrect Math call if you wanted a rounded distance value (thanks @OpherV, fix #745)
* Point.distance used an incorrect Math call if you wanted a rounded distance value (thanks @OpherV, fix #745)
* P2.Body.loadPolygon has been updated to correct center of mass issues (thanks @georgiee, fix #749)
* Game checks if window.console exists before using it (should fix IE9 issues when dev tools are closed), however it is still used deeper in Pixi.
* Masks now work when used in RenderTextures / CacheAsBitmap and Filters (pixi.js update)
* Stroked text sometimes got clipped (pixi.js update)
* Polygon.contains now works for coordinates to the left of the polygon (thanks @vilcans, fix #766)
* Game pause/resume could incorrectly increment paused Timers (thanks @georgiee, fix #759)
* Animations resuming from a pause no longer skip frames (thanks @merixstudio, fix #730)
* Tilemap.fill would throw an error if called on a blank tilemap full of null values (thanks @DrHackenstein, fix #761)
* LoaderParser.bitmapFont updated so xml parsing works properly on IE9 (thanks @georgiee)
* Sounds that had been paused via game code would un-mute if the game paused and resumed.
* CSV Tilemap tiles would incorrectly set the Tile layer reference, causing collision to fail (thanks @Chapelin, fix #692)

### 2.0.4 - zero hour updates

The following issues were fixed in 2.0.4 approx. 1 hour after official release:

* ScaleManager seeds _check private var with null to avoid later comparison check (thanks @jflowers45, fix #782)
* P2.Body.applyForce should have used pxmi instead of pxm (thanks @Trufi, fix #776)
* P2 fixed creation of RevoluteConstraint by passing maxForce in the options (thanks @woutercommandeur, fix #783)
* Tilemap.getTile and getTileXY used to return `null` in 2.0.3 but returned a Tile object in 2.0.4 (with an index of -1), they now return `null` again.

## Version 2.0.3 - "Allorallen" - 11th April 2014

### Updates

* Updated to [Pixi.js 1.5.2](https://github.com/GoodBoyDigital/pixi.js/releases/tag/v1.5.2)
* Updated to [p2.js 0.5.0](https://github.com/schteppe/p2.js/releases/tag/v0.5.0)
* Return the result of P2.Body.setCircle for further chaining and manipulation (fix #659)
* Updated the PhysicsEditor plugin to maintain position, radius, mask bits, category bits and sensor flags (thanks @georgiee, #674)
* Further TypeScript defs tweaks (thanks @clark-stevenson)
* Lowered the default size of SpriteBatch from 10000 to 2000 as this yields faster results on mobile (pixi.js update)
* Fix for 'jagged' strokes on custom fonts (thanks @nickryall, #677)
* The State.update function (and thus the update of any sub-classed Sprites or other objects) is now called before Stage, Tweens, Sound, Input, etc (#662)
* The Phaser jshint process is now running on Travis (thanks @xtian, #656)
* The Phaser Gruntfile is now split up into option tasks (thanks @xtian, #638)
* Key.reset now clears any callbacks associated with the onDown and onUp events and nulls the onHoldCallback if set. Key.reset is called by Keyboard.reset when changing state.
* If you pass `null` to Tilemap.putTile as the tile parameter it will pass the call over to Tilemap.removeTile.
* TypeScript definitions updated for latest changes (thanks @clark-stevenson)
* Keyboard.stop nulls the function references after removing the event listeners (thanks @bmceldowney, #691)
* Tilemap.hasTile allows for multi-layer type parameter (thanks @Raeven0, #680)
* Grunt update to dev dependencies (thanks @xtian, #695)
* Emitter now emits Phaser.Particle objects instead of Phaser.Sprites, which can be extended as required.
* Emitter has had various local properties removed that were already declared in Phaser.Group which it extends.
* PluginManager parent parameter removed as it's redundant. Also most core functions tidied up and jsdocs fixed.
* p2.World.defaultRestitution has been deprecated and is now p2.World.restitution.
* p2.World.defaultFriction has been deprecated and is now p2.World.friction.
* p2.World now uses 4 bodies for the world boundaries, rather than 1 body with 4 shapes. This stops the bounds triggering narrowphase with every single body in the world.
* p2.World bounds are now included in the callback events such as beginContact and impact events.
* Thanks to @STuFF the Classes drop-down list in the API docs now indents the sub-classes.

### New Features

* Added ability to retrieve a single p2 fixture from the cache (thanks @georgiee, #674)
* Timers can now have a start delay value (thanks @georgiee, #660)
* CacheAsBitmap added to Display Object, so works for Sprite, Image, Button. Allows you to cache complex display hierarchies for speed.
* CacheAsBitmap added to Graphics Object. Allows you to cache complex graphics structures hierarchies for speed.
* Added generateTexture function to display objects. Create a texture from the current object display hierarchy for use as a texture elsewhere.
* Added optional FilterArea to display object (for optimisation)
* Graphics chaining functions.
* Added Pointer.positionUp which records the last point at which the pointer left the screen (thanks @Cryszon, #676)
* Phaser.Point.centroid static function added to calculate the centroid or midpoint of an array of points (thanks @lewster32, #675)
* SoundManager.remove(sound) now lets you remove a sound from the SoundManager, destroying it in the process.
* Sound.destroy will remove a sound and all local references it holds, optionally removing itself from the SoundManager as well.
* SoundManager.removeByKey(key) will remove all sounds from the SoundManager that have a key matching the given value.
* ArcadePhysics.Body.hitTest(x, y) will return a boolean based on if the given world coordinate are within the Body or not.
* StateManager.restart allows you to quickly restart the *current* state, optionally clearing the world and cache.
* Tilemap.removeTile(x, y, layer) lets you remove the tile at the given coordinates and updates the collision data.
* Tilemap.removeTileWorldXY lets you remove the tile at the given pixel value coordinates and updates the collision data.
* Key.enabled boolean allows you to toggle if a Key processes its update method or dispatches any events without deleting and re-creating it.
* Emitter now has minParticleAlpha and maxParticleAlpha values for setting a random alpha on emitted particles.
* Emitter.particleAnchor allows you to control the anchor of emitted Particles. Defaults to 0.5 (same as before) but now under your control.
* Emitter.setAlpha allows you to quickly set the min and max alpha values.
* Emitter.setScale allows you to quickly set the min and max scale values.
* Emitter.blendMode lets you set the blendMode of any emitted Particle (needs a browser that supports canvas blend modes)
* Group.customSort allows you to sort the Group children based on your own sort function.
* Emitter.setScale has a new 'rate' parameter which allows particles to change in scale over time, using any Easing value or timescale.
* Emitter.setScale now allows you to scale the x and y axis of the particles independently.
* Emitter.setAlpha has a new 'rate' parameter which allows particles to change alpha over time, using any Easing value or timescale.
* Emitter.bringToTop and Emitter.sendToBack are booleans that let you optionally set the display order of the Particle when emitted.
* Emitter now calls the Phaser.Particle.onEmit function, which is left empty for you to override and add in custom behaviours.
* p2.World has a new contactMaterial property, which can be configured like a normal P2 Contact Material and is applied when two bodies hit that don't have defined materials.
* Group.remove has a new 'destroy' parameter (false by default), which will optionally call destroy on the item removed from the Group.
* Group.removeAll has a new 'destroy' parameter (false by default), which will optionally call destroy on the items removed from the Group.
* Group.removeBetween has a new 'destroy' parameter (false by default), which will optionally call destroy on the items removed from the Group.
* @georgiee created a new P2.FixtureList class to allow easy access the fixtures of a created P2 Body:

This is especially useful in combination with PhysicsEditor and P2.Body#addPhaserPolygon.

You can configure your whole collision grouping in PhysicsEditor and then you can later change the mask bits easily with this class. You can also access parts (groups) and named fixtures by a group index or a fixture key - both properties can be set in PhysicsEditor with the custom phaser exporter.

Use cases:

* Configure collision bits in PhysicsEditor and you want to change them later.
* Place a sensor in your fixture and access this single fixture later (to disable temporarily)
* Create a small body with threes fixtures (circle, circle + polygon/convex). Now you want that the polygon part to behave like rubber and assign a bouncing (restitution > 1) material. Assign a fixture key in PhysicsEditor and access the fixture like this. (see the image for the fixture I described)

### Bug Fixes

* If you inputEnable = false a gameobject you couldn't re-enable it again using inputEnable = true, only directly via the handler (thanks @nickrall, fix #673)
* Fixed setTexture bug with TilingSprite (pixi.js 1.5.2 bug fix)
* Fixed anchor point bug in canvas with TilingSprite (pixi.js 1.5.2 bug fix)
* Fixed positionOffset not begin correct in TilingSprite (pixi.js 1.5.2 bug fix)
* Fixed issue where filters were not being applied to TilingSprite (pixi.js 1.5.2 bug fix)
* Fixed SpriteBatch canvas transform bug (pixi.js 1.5.2 bug fix)
* Fixed Cached textures issue when using base64 encoded images (@cacheflowe) (pixi.js 1.5.2 bug fix)
* Fixed issue where visibility was not being respected in sprite batch (pixi.js 1.5.2 bug fix)
* Fixed bug in gl.bindTexture which tried to use an undefined private var. (@photonstorm) (pixi.js 1.5.2 bug fix)
* Fixed the 'short cut' version of Math.floor in setTransform if roundPixels is true. (@photonstorm) (pixi.js 1.5.2 bug fix)
* SoundManager.boot will check to see if the AudioContext was created before carrying on (thanks @keyle, fix #669)
* Fixed bug where move up and move down method in groups did not work (thanks @jonthulu, fix #684)
* Fixed bug in Group.next when cursor is at the last child (thanks @jonthulu, fix #688)
* Emitter.minParticleScale and maxParticleScale wasn't resetting the Body size correctly.
* Group.removeBetween now properly iterates through the children.
* P2.World had a type in the restitution method title. Now fixed.
* Objects with an InputHandler now deactivate it when the object is removed from a Group but not destroyed (fix #672)
* Fixed the vectors used in the BlurX and BlurY filters (thanks @nickryall, fix #668)

### p2.js v0.5.0

* Added property .enableIslandSleeping to World.
* Added property .useFrictionGravityOnZeroGravity to World.
* Renamed .useWorldGravityForFrictionApproximation in World to .useWorldGravityAsFrictionGravity to keep things more uniform.
* Sleep improvements.
* Added property .frictionIterations to GSSolver, and removed .skipFrictionIterations.
* Upgraded to gl-matrix 2.1.0.
* Removed QuadTree.
* Removed mat2.
* Added Utils.extend.
* Added methods .setStiffness and .setRelaxation methods to Constraint.
* Removed properties .stiffness, .relaxation and .useGlobalEquationParameters from GSSolver.
* Added methods .setGlobalStiffness, .setGlobalRelaxation, .setGlobalEquationParameters to World.
* Renamed property .eps to .epsilon for Equation.
* Removed property .useBoundingBoxes from NaiveBroadphase in favor of the new property .boundingVolumeType in Broadphase.
* Added methods .getMaxForce and .setMaxForce to LockConstraint.
* Changed property names .bi, .bj, .ni, .ri, .rj to .bodyA, .bodyB, .normalA, .contactPointA, .contactPointB in Equation, ContactEquation and FrictionEquation classes.
* Removed IslandSolver in favor of the new property World.islandSplit.
* Changed constructors of the Constraints so they all take an options object as last parameter.
* Added property .collideConnected to Constraint.
* Added property .islandSplit to World.
* Added methods .disableBodyCollision and .enableBodyCollision to World.
* Added properties .useWorldGravityForFrictionApproximation and .frictionGravity to World.
* Added Heightfield class.
* Removed properties .defaultFriction and .defaultRestitution from World, in favor of .defaultContactMaterial.
* Added property .enabled to Equation.
* Added property .surfaceVelocity to ContactMaterial.
* Added property .sensor to Shape.
* World now emits events 'beginContact', 'endContact' and 'preSolve'.
* Added property .gravityScale to Body.
* Renamed class SAP1DBroadphase to SAPBroadphase.
* Added property .interpolatedPosition to Body`.
* Added method .internalStep to World.
* Added property .applyGravity to World.
* Renamed method .computeC to .computeInvC in Equation, and made it compute the inverse.
* Added static method Utils.splice.
* Added property .world to Body.
* Added property .fixedRotation to Body.
* Added class AABB.
* Added properties .aabb and .aabbNeedsUpdate to Body, as well as a method .updateAABB.
* Added property .useBoundingBoxes to NaiveBroadphase.
* Added static method Broadphase.aabbCheck.
* Added method .computeAABB to Shape.
* Added static method Broadphase.canCollide.
* Body now inherits from EventEmitter, and dispatches events 'sleep','sleepy' and 'wakeup'.
* Added properties .allowSleep, .sleepState, .sleepSpeedLimit, .sleepTimeLimit, .lastTimeSleepy as well as methods .sleep, .wakeUp and .sleepTick to Body.
* Added enums Body.AWAKE, Body.SLEEPY, Body.SLEEPING.
* Added property .enableBodySleeping to World.
* Added options .disableRotationalLock, .lowerLimit, .upperLimit to PrismaticConstraint constructor.
* Added methods .enableMotor, .disableMotor to PrismaticConstraint as well as properties .motorEnabled, .motorSpeed, .motorEquation.



## Version 2.0.2 - "Ghealdan" - 28th March 2014

### Bug Fixes

* Sprite would glitch if it had an ArcadePhysics Body that was re-positioned out of loop.
* Sprite would "fly off" if it had an ArcadePhysics Body that was re-positioned during an input handler.
* Tween.generateData would enter an eternal loop if the total resulted in a float. Now wrapped in Math.floor.
* ArcadePhysics.Body preUpdate has been modified to stop Sprites with non-1 scaling from gaining delta and moving off the screen (fix #644).
* ArcadePhysics.Body deltaMaxY wasn't being correctly applied.
* P2.World - Removing tilemap layer retrieval for object layers in convertCollisionObjects() (thanks bmceldowney, fix #653)
* Calling Keyboard.stop() wouldn't let you call Keyboard.start() later on in the same game

### Updated

* The "Build your First Phaser Game" Tutorial has been updated for Phaser 2
* Line.fromSprite now sets "fromCenter" to false by default as Sprite.center is deprecated in 2.x. Documentation and Examples updated to reflect this.
* All the documentation has been re-published for 2.0.2.
* Lots of ArcadePhysics.World methods have been marked as private where they shouldn't be called directly (separateX, etc)
* xtian jshint fixed nearly every single file in the repository!

### New Features

* Sprite.overlap lets you quickly check to see if the bounds of two display objects are intersecting or not, without having to use a physics system.
* Keyboard.destroy will now clear all event listeners and any custom set callbacks or Keys.



## Version 2.0.1 - "Lyrelle" - 24th March 2014

### Bug Fixes

* The Static, Kinematic and Dynamic consts that P2.Body uses were incorrect (fixes #563)
* Sprite.destroy would fail if it had an Arcade Physics body, now added.
* Group.getAt comparison updated (fixes #578)
* Fixed the IE11 version check (fixes #579)
* Ninja world collision to check right and bottom bounds (thanks dreadhorse, fix #571)
* Group enableBody parameter was incorrectly assigned to the debug var (thanks BurnedToast, fix #565)
* Fixed Tile callback check in Arcade Physics (fix #562)
* Removed the examples build script from the Gruntfile (fix #592)
* The P2 World wouldn't clear down fully on a State change, now properly clears out contacts, resets the bitmask, etc.
* Button.onInputUpHandler wouldn't set an upFrame for a frame ID of zero, made the check more strict.
* Fixed the Loader.preloadSprite crop effect on WebGL.
* Fixed Grunt script that stopped the P2 constraint classes from building properly.
* World.destroy incorrectly clashed with the Group.destroy method it over-rode, renamed to World.shutdown and updated StateManager accordingly.
* World.shutdown now removes all children iteratively, calling destroy on each one, ultimately performing a soft reset of the World.
* Objects with a scale.x or y of 0 are no longer considered valid for input (fix #602)
* InputHandler will set the browser pointer back to default if destroyed while over (fix #602)
* ArcadePhysics.separate doesn't pass over to seperateX/Y if overlapOnly is true (fix #604)
* ArcadePhysics.collideSpriteVsSprite checks if both objects have bodies before processing.
* Debug.spriteBounds will now take the position of the camera into consideration when rendering the bounds (fix #603)
* InputHandler.dragFromCenter will now work regardless of the anchor point of the Sprite (fix #600)
* Emitter.friction property removed and replaced with Emitter.particleDrag, which is now correctly applied.
* ArcadePhysics.Body.reset incorrectly set the Body.rotation to Sprite.rotation instead of angle.
* Emitter.emitParticle resets the rotation on the particle to zero before emitting it.
* If no seed was given in the Game config object, the RandomDataGenerator wouldn't be started (thank tylerjhutchison fix #619)
* p2 revolute pivots were wrongly signed (thanks georgiee, fix #621)
* P2.Body.loadPolygon no longer modifies the Cache array (fix #613)
* The volume given in Sound.play now over-rides that set in Sound.addMarker if specified (fix #623)
* BitmapDatas when used as Game Object textures in WebGL now update themselves properly.
* Timer.ms now correctly reports the ms time even if the Timer has been paused (thanks Nambew, fix #624)
* If you added a Tileset to an empty map it would eventually throw an out of memory error.
* Timer objects incorrectly set the first tick value on events if you added the events prior to starting them.

### Updated

* Updated Device.isConsoleOpen as it no longer works in Chrome. Revised code and documentation accordingly (fix #593)
* Removed State.destroy empty method and replaced with State.shutdown, as that is what the StateManager expects (fix #586)
* P2.removeBody will check if the body is part of the world before removing, this avoids a TypeError from the p2 layer.
* Tilemap.createFromObjects has a new parameter: adjustY, which is true by default. Because Tiled uses a bottom-left coordinate system Phaser used to set the Sprite anchor to 0,1 to compensate. If adjustY is true it now reduces the y value by the object height instead.
* Swapped the order of the _pollGamepads gamepads check, to stop the Chrome 'webkitGamepads is deprecated' error in the console.
* Lots of TypeScript definitions updates (thanks as always to clark for these)
* Removed Device.patchAndroidClearRectBug as it's no longer used internally.
* Math.wrapAngle now supports radians (thanks Cryszon, #597)
* Group.replace will now return the old child, the one that was replaced in the Group.
* Group.destroy has a new parameter: `soft`. A soft destruction won't remove the Group from its parent or null game references. Default is `false`.
* InputHandler.validForInput is a new method that checks if the handler and its owner should be considered for Pointer input handling or not.
* ArcadePhysics.Body now checks the ArcadePhysics.World bounds, not the game bounds.
* ArcadePhysics.Body has reverted to the 1.1.3 method of preUpdate, so you can now position sprites with x/y, drag them, etc, regardless of the Body.moves flag (issue #606)
* ArcadePhysics.World now has setBounds and setBoundsToWorld methods, which are called automatically on world resizing.
* ArcadePhysics.Body no longer sets the offset to match the anchor.
* The StateManager is now responsible for clearing down input, timers, tweens, physics, camera and the World display list.
* Removed the use of Int16Array from all Game Objects, swapped for standard Array. Phaser now runs on Android 2.x and IE9 again (fix #590)
* When creating a Sprite (via Group.create or directly) with exists = false and a P2 body, the body is not added to the world.
* Every Input class now checks to see if it has already been started. If so it doesn't add the listeners again unless they have been nulled.
* Lots of fixes to the TypeScript definitions file (thanks as always to clark-stevenson for his tireless work on these)
* Emitters now bring the particle they are about to emit to the top of the Group before doing so. Avoids particles hidden behind others.
* ArcadePhysics.Body.setSize corrected to take the parameters as positive, not negative values.
* ArcadePhysics.World.seperate will now check gravity totals to determine separation order. You can set World.forceX to true to always separate on X first and skip this check.
* TileSprites now emit outOfBounds and enterBounds events accordingly.
* You can now create multiple blank layers in a Tilemap.

### New Features

* Device.getUserMedia boolean added, useful if you need access to the webcam or microphone.
* Math.removeRandom allows you to remove (and return) a random object from an array.
* ArcadePhysics.World now has a checkCollision object which can be used to toggle collision against the 4 walls of its bounds.
* Sprite.events.onEnterBounds added. This is dispatched if the Sprite leaves the bounds but then returns. The opposite of onOutOfBounds.
* Timer.removeAll will remove and clear down all events, but keeps the Timer running.
* Group.setAllChildren recursively checks if its children are Groups, and if so recursively applies the value to their children as well (feature #589)
* Time.deltaCap lets you set a cap for the delta timer. It defaults to zero (which is disabled). If you use ArcadePhysics it gets set to 0.2, but you can modify as needed.
* ArcadePhysics.Body has a deltaMax object, which allows you to cap the delta applied to the position to +- this value.
* ArcadePhysics.Body now checks the Sprite scale automatically and adjusts the body size accordingly (fix #608)
* Emitter.particleClass can now be set to any object that extends Phaser.Sprite, which will be emitted instead of a regular Sprite.
* There is a brand new PhysicsEditor export script specifically for Phaser (in the resources folder), and new p2 polygon parsing functions thanks to georgiee.

## Version 2.0.0 - "Aes Sedai" - March 13th 2014

There is an extensive [Migration Guide](https://github.com/photonstorm/phaser/blob/master/resources/Migration%20Guide.md) available for those converting from Phaser 1.x to 2.x. In the guide we detail the API breaking changes and approach to our new physics system.

### New Features

* Phaser.Image is a brand new display object perfect for logos, backgrounds, etc. You can scale, rotate, tint, blend an get input events from an Image, but it has no animation or physics body.
* You can now use the hitArea property on Sprites and Image objects. hitArea can be a geometry object (Rectangle, Circle, Polygon, Ellipse) and is used in pointerOver checks.
* InputManager.getLocalPosition(displayObject, pointer, output) will return the local coordinates of the specified displayObject and pointer.
* InputManager.hitTest will test for pointer hits against a Sprite/Image, its hitArea (if set) or any of its children.
* Text has lots of new methods to help style it: Text.fill, Text.align, Text.stroke, etc.
* Text now works happily with font names with spaces in them.
* Text.setShadow applies a drop shadow to the Text being rendered. Control the x, y, color and blur.
* Text.lineSpacing allows you to set additional spacing between each line that is rendered.
* Text.inputEnabled allows you to enable all input events over Text objects: dragging, clicking, etc - anything that works on a Sprite works on Text now too.
* Phaser.Ellipse added. A fully compatible port of the PIXI.Ellipse class, can be used in Sprite/Image hitArea tests.
* Phaser.Polygon added. A fully compatible port of the PIXI.Polygon class, can be used in Sprite/Image hitArea tests.
* InputHandler.pixelPerfectOver - performs a pixel perfect check to see if any pointer is over the current object (warning: very expensive!)
* InputHandler.pixelPerfectClick - performs a pixel perfect check but only when the pointer touches/clicks on the current object.
* TileSprite can now use a frame from a texture atlas or a sprite sheet.
* TileSprites can now be animated. See new example :)
* TileSprites have a new method: autoScroll(x, y) which sets an automatic scroll running (until stopped with TileSprite.stopScroll).
* BitmapText now uses the new XML parser which should work under CocoonJS without clashes.
* BitmapText signature changed so you can support fonts with spaces in their names.
* Loader.bitmapFont now has 2 extra parameters: xSpacing and ySpacing. These allow you to add extra spacing to each letter or line of the font.
* Added the new RetroFont class. This is for rendering fixed-width bitmap fonts into an Image object. It's a texture you can apply to a Sprite/Image.
* Added Cache.updateFrameData which is really useful for swapping FrameData blocks in the cache.
* Loader.physics now lets you load Lime + Corona JSON Physics data, which can be used with Body.loadPolygon and Body.loadData.
* Cache.addPhysicsData and Cache.getPhysicsData allow you to store parsed JSON physics data in the cache, for sharing between Bodies.
* fixedToCamera now works across all display objects. When enabled it will fix at its current x/y coordinate, but can be changed via cameraOffset.
* fixedToCamrea now works for Groups as well :) You can fix a Group to the camera and it will influence its children.
* Tilemap.createCollisionObjects will parse Tiled data for objectgroups and convert polyline instances into physics objects you can collide with in the world.
* Loader can now load JSON files specifically (game.load.json) and they are parsed and stored in the Game.Cache. Retrieve with game.cache.getJSON(key).
* TileSprites can now receive full Input events, dragging, etc and be positioned in-world and fixed to cameras.
* The StateManager now looks for a function called 'resumed' which is called when a game un-pauses.
* Key.onHold added. This event is dispatched every time the browser sends a keydown event and the key is already being held down.
* Stage.smoothed allows you to set if sprites will be smoothed when rendered. Set to false if you're using pixel art in your game. Default is true. Works in Canvas and WebGL.
* Sprite.smoothed and Image.smoothed allows you to set per-Sprite smoothing, perfect if you just want to keep a few sprites smoothed (or not)
* StateManager.start can now have as many parameters as you like. The order is: start(key, clearWorld, clearCache, ...) - they are passed to State.init() (NOT create!)
* Loader.script now has callback (and callbackContext) parameters, so you can specify a function to run once the JS has been injected into the body.
* Phaser.Timer.stop has a new parameter: clearEvents (default true), if true all the events in Timer will be cleared, otherwise they will remain (fixes #383)
* All GameObjects now have a 'destroyChildren' boolean as a parameter to their destroy method. It's default is true and the value propogates down its children.
* Pixi GrayFilter ported over (thanks nickryall #404)
* Animation.speed added. You can now change the animation speed on the fly, without re-starting the animation (feature request #458)
* Brand new Grunt task - creates each core library as its own file and a combined phaser.js.
* New build script now cleanly splits Phaser, Pixi and p2 so they are each UMD wrapped and each available in the global scope (now more requireJS friendly!).
* phaser-no-libs.js allows you to use your own version of p2.js or pixi.js with Phaser. Warning: This is totally unsupported. If you hit bugs, you fix them yourself.
* Group.sendToBottom(child) is the handy opposite of Group.bringToTop()
* Group.moveUp(child) will move a child up the display list, swapping with the child above it.
* Group.moveDown(child) will move a child down the display list, swapping with the child below it.
* Device.windowsPhone is now tested for.
* The Debug panel now works in WebGL mode. Pay attention to the warning at the top of the Debug docs (feature request #499)
* You can now create blank Tilemaps and then populate them with data later.
* A single Animation object now has 3 new events: onStart, onLoop and onComplete.
* Animation.loopCount holds the number of times the animation has looped since it last started.
* Tween.generateData(frameRate) allows you to generate tween data into an array, which can then be used however you wish (see new examples)
* Group.xy(index, x, y) allows you to set the x and y coordinates of a Group child at the given index.
* Group.reverse() reverses the display order of all children in the Group.
* Tweens are now bound to their own TweenManager, not always the global game one. So you can create your own managers now (for you clark :)
* ScaleManager.fullScreenTarget allows you to change the DOM element that the fullscreen API is called on (feature request #526)
* Merged Georges p2 BodyDebug and reformatted for jshint pass. Looks awesome :)
* ArcadePhysics.Body has a new gravityScale property, which is a modifier multiplied against the world gravity value on a Body.
* Line.coordinatesOnLine will return all coordinates on the line using Bresenhams line algorithm.
* Line now has x, y, width, height, top, bottom, left and right properties, so you can effectively get its bounds.
* TilemapLayer.getRayCastTiles will let you get all tiles that hit the given line for further processing.

### Updates

* Massive thanks to clark-stevenson for doing an amazing job update the TypeScript definitions file.
* Debug.renderRectangle has a new parameter: filled. If true it renders as with fillRect, if false strokeRect.
* Phaser.AnimationParser now sets the trimmed data directly for Pixi Texture frames. Tested across JSON Hash, JSON Data, Sprite Sheet and XML.
* Game.add.renderTexture now has the addToCache parameter. If set the texture will be stored in Game.Cache and can be retrieved with Cache.getTexture(key).
* Game.add.bitmapData now has the addToCache parameter. If set the texture will be stored in Game.Cache and can be retrieved with Cache.getBitmapData(key).
* The InputManager now sets the canvas style cursor to 'inherit' instead of 'default'.
* World.reset now calls Camera.reset which sends the camera back to 0,0 and un-follows any object it may have been tracking.
* Added hostname: '*' to the grunt-connect in Gruntfile.js (fixes #426)
* Device, Canvas and GamePad classes all updated for better CocoonJS support (thanks Videlais)
* BitmapData.alphaMask will draw the given image onto a BitmapData using an image as an alpha mask.
* The new GameObjectCreator (which you access via game.make or State.make) lets you easily create an object but NOT add it to the display list.
* TilemapParser will now throw a warning if the tileset image isn't the right size for the tile dimensions.
* We now force IE11 into Canvas mode to avoid a Pixi bug with pre-multiplied alpha. Will remove once that is fixed, sorry, but it's better than no game at all, right? :(
* Loader.setPreloadSprite() will now set sprite.visible = true once the crop has been applied. Should help avoid issues (#430) on super-slow connections.
* Updated the way the page visibility is checked, should now be more compatible across more browsers.
* Phaser.Input.Key.isUp now defaults to 'true', as does GamepadButton.isUp (#474)
* Vastly improved visibility API support + pageshow/pagehide + focus/blur. Working across Chrome, IE, Firefox, iOS, Android (also fixes #161)
* Pausing the game will now mute audio and resuming will un-mute, unless it was muted via the game (fixes #439)
* ScaleManager has 2 new events: ScaleManager.enterFullScreen and ScaleManager.leaveFullScreen, so you can respond to fullscreen changes directly.
* RandomDataGenerator.integerInRange(min, max) now includes both `min` and `max` within its range (#501)
* Tween no longer copies all the object properties into the `_valuesStart` object on creation.
* Completely empty Tilemaps can now be created. This allows for dynamic map generation at runtime.
* Keyboard.event now stores the most recent DOM keyboard event.
* Animation.stop has a new parameter: dispatchComplete. If true it'll dispatch an Animation.onComplete event.
* TileSprites now have a physics body property and call it in the pre and post updates. As with all physics bodies it's null by default.
* json is now the default tilemap format when not defined (thanks RyanDansie, #528)
* The Particle Emitter now remembers the frames given to it and resets it when a new particle is emitted.
* Game.focusLoss and focusGain methods and onBlur and onFocus Signals added, allowing for more fine-grained control over game pause vs. focus loss.
* Keyboard.removeKey method added (thanks qdrj, #550)
* Key.event now stores the most recent DOM event that triggered it.

### Bug Fixes

* Explicitly paused Timer continues if you un-focus and focus the browser window (thanks georgiee)
* Added TimerEvent.pendingDelete and checks in Timer.update, so that removing an event in a callback no longer throws an exception (thanks georgiee)
* Fixed TypeScript defs on lines 1741-1748 (thanks wombatbuddy)
* Previously if you used Sprite.crop() it would crop all Sprites that shared the same base image. It now takes a local copy of the texture data and crops just that.
* Tilemap had the wrong @method signatures so most were missing from the docs.
* Fixed bug where changing State would cause the camera to not reset if it was following an object.
* Tile had 2 properties (callback and callbackContext) that were never assigned, updated to use the proper names (thanks ratkingsimon)
* Fixed an error that would occur if you used InputHandler.onInputUp and the Sprite destroys itself during the event.
* IE11 didn't populate the Device.ie## Version value. Now extracted from Trident revision, but still use Device.trident instead for IE11+ checks.
* Fixed bug in Math.angleBetween where it was using the coordinates in the wrong order.
* Previously using a Pixel Perfect check didn't work if the Sprite was rotated or had a non-zero anchor point, now works under all conditions + atlas frames.
* If pixelPerfect Input Sprites overlapped each other the pixel check wasn't taken into consieration in the Pointer move method.
* Updated Input.Mouse to use event.button not event.which, so the const reference from input.mouse.button is correct (thanks grimor)
* Text that was fixedToCamera would 'jitter' if the world scrolled. Now works as expected across all fixed objects.
* Fixed a bug where Sound.play wouldn't pick-up the local loop setting if not specified in the parameter.
* Active animations now monitor if the game pauses, and resume normally when the game un-pauses (fixes #179)
* Swapping between tabs will now pause the game correctly on mobile browsers (iOS7+)
* Swapping between tabs will pause and resume tweens correctly, allowing their onComplete events to still fire (fixes #292)
* Fullscreen mode now uses window.outerWidth/Height when using EXACT_FIT as the scale mode, which fixes input coordinate errors (fixes #232)
* Fullscreen mode now works in Internet Explorer and uses the new fullscreen non-prefix call.
* Fixed TilemapParser - would spit out a tileset warning if margin/spacing were set (fix #485, thanks Cybolic)
* AnimationParser.spriteSheet wasn't taking the margin or spacing into account when calculating the numbers of sprites per row/column, nor was it allowing for extra power-of-two padding at the end (fix #482, thanks yig)
* AnimationManager.add documentation said that 'frames' could be null, but the code couldn't handle this so it defaults to an empty array if none given (thanks yig)
* Fixed issue stopping SoundManager.volume from working correctly on a global volume basis (fixes #488)
* Phaser.Timer will no longer create negative ticks during game boot, no matter how small the Timer delay is (fixes #366)
* Phaser.Timer will no longer resume if it was previously paused and the game loses focus and then resumes (fixes #383)
* Tweens now resume correctly if the game pauses (focus loss) while they are paused.
* Tweens don't double pause if they were already paused and the game pauses.
* Buttons are now cleanly destroyed if part of a Group without leaving their InputHandler running.
* You can now safely destroy a Group and the 'destroyChildren' boolean will propogate fully down the display list.
* Calling destroy on an already destroyed object would throw a run-time error. Now checked for and aborted.
* Calling destroy while in an Input Event callback now works for either the parent Group or the calling object itself.
* Loader.replaceInFileList wouldn't over-write the previous entry correctly, which caused the Loader.image overwrite parameter to fail (thanks basoko, fixes #493)
* If the game was set to NO_SCALE and you swapped orientation, it would pause and resize, then fail to resize when you swapped back (thanks starnut, fixes #258)
* Device no longer things a Windows Phone or Windows Tablet are desktop devices (thanks wombatbuddy, fixes #506)
* Sound.onMarkerComplete event is now dispatched when a marker stops. See Sound.onLoop for a looping marker event (thanks registered99, fixes #500)
* Events.onInputUp would be dispatched twice if the Sprite had drag enabled, now only dispatched once (thanks Overbryd, fixes #502)
* You can now load in CSV Tilemaps again and they get created properly (fixes #391)
* Tilemap.putTile can now insert a tile into a null/blank area of the map (before it could only replace existing tiles)
* Tilemap.putTile now correctly re-calculates the collision data based on the new collideIndexes array (fixes #371)
* Circle.circumferencePoint using the asDegrees parameter would apply degToRad instead of radToDeg (thanks Ziriax, fixes #509)
* InputHandler.enableSnap now correctly assigns the snap offset parameters (fixes #515)
* Objects that are 'fixedToCamera' are now still correctly placed even if the camera is scaled (#512)
* Changed the define function calls to use named modules, allows pixi, phaser and p2 to reside in 1 file and still be located by requirejs (thanks brejep, #531)
* Cache.destroy fixed to clear up properly (thanks Dumtard, #537)



## Version 1.1.6 - "Shienar" - 24th February 2014

### New Examples

* Added lovely new little mini golf game by jpcloud.

### Updates

* Loader can now load JSON files natively (thanks lucas)
* TilemapParser now errors if the tileset isn't the right size

### Bug Fixes

* Updated Physics.Body.applyDamping so that velocity is reduced down to zero properly (thanks caezs)
* ArcadePhysics.collideSpriteVsTilemapLayer wouldn't call the process or collide callbacks if only 1 tile was involved in the check (thanks mandarinx)
* Lots of documentation fixes (thanks nhowell)
* Fix for PixiPatch so it renders masks again (thanks georgios)
* Modified ArcadePhysics.intersects so it returns a value as well as asigns (thanks bunnyhero)
* Lots of TypeScript defs fixes (thanks clark)



## Version 1.1.5 - "Saldaea" - 12th February 2014

### Bug Fixes

* Explicitly paused Timer continues if you un-focus and focus the browser window (thanks georgiee)
* Added TimerEvent.pendingDelete and checks in Timer.update, so that removing an event in a callback no longer throws an exception (thanks georgiee)
* Fixed TypeScript defs on lines 1741-1748 (thanks wombatbuddy)
* Added SAT.js to TypeScript definition. Now compiles properly.
* Added missing Line.js to the Grunt file.
* Tilemap#paste diffX and diffY equations changed, fixed issue #393 (thanks brejep)
* Added missing return value in Body.hitLeft and hitRight, fixes issue #398 (thanks ram64).
* Fixed easing tween example case. Issue #379 (thanks wesleywerner)
* Removed SAT.js UMD wrapped, fixes issue #361 (thanks luizbills)
* Removed inContact check from Body.separate.
* Fixed Tilemap docs (wrongly pointed to Tileset methods)



## Version 1.1.4 - "Kandor" - February 5th 2014

### Significant API changes

* Loader.tileset has been removed as it's no longer required, this was as part of the Tilemap system overhaul.
* TilemapLayers are now created via the Tilemap object itself: map.createLayer(x, y, width, height, tileset, layer, group) and no longer via the GameObjectFactory.
* Tilemap.createFromObjects can now turn a bunch of Tiled objects into Sprites in one single call, and copies across all properties as well.
* Tween.onStartCallback and onCompleteCallback have been removed to avoid confusion. You should use the onStart, onLoop and onComplete events instead.
* Button.forceOut default value has changed from true to false, so Buttons will revert to an Up state (if set) when pressed and released.
* The way the collision process callback works has changed significantly and now works as originally intended.
* The World level quadtree is no longer created, they are now built and ripped down each time you collide a Group, this helps collision accuracy.
* A SAT system has been integrated for Body collision and separation.
* Bodies are no longer added to a world quadtree, so have had all of their quadtree properties removed such as skipQuadtree, quadTreeIndex, etc.
* Body.drag has been removed. Please use the new Body.linearDamping value instead (which is a number value, not a Point object)
* Body.embedded and Body.wasTouching have been removed as they are no longer required.
* Body.customSeparateX/Y have been removed as you should now use Body.customSeparateCallback.
* Body.maxVelocity defaults have been removed from 10,000 to 2000.
* Body.customSeparateCallback allows you to set your own callback when two Bodies need to separate rather than using the built-in method.
* Body.collideCallback allows you to set a callback that is fired whenever the Body is hit on any of its active faces.
* Body.allowCollision has been renamed to Body.checkCollision.
* Body.rebound is a boolean that controls if a body will exchange velocity on collision. Set to false to allow it to be 'pushed' (see new examples).
* Removed Body.deltaAbsX and deltaAbsY as they are no longer used internally.
* Body.screenX and screenY moved to getters, no longer calculated every frame.
* ArcadePhysics now has setBounds and setBoundsToWorld, and you can specify which walls are created or not (left, right, up, down)
* Removed: Debug.renderSpriteTouching, Debug.renderLocalTransformInfo, Debug.renderWorldTransformInfo, Debug.renderSpriteCollision and Debug.dumpLinkedList.
* Body.setSize has been removed. Please use Body.setCircle, setRectangle or setPolygon instead.

### New Features

* Phaser.Timer is now feature complete and fully documented. You can create Phaser.TimerEvents on a Timer and lots of new examples have been provided.
* Gamepad API support has been added with lots of new examples (thanks Karl Macklin)
* Phaser.Game constructor can now be passed a single object containing all of your game settings + Stage settings. Useful for advanced configurations.
* The width/height given to Phaser.Game can now be percentages, i.e. "100%" will set the width to the maximum window innerWidth.
* Added a stage.fullScreenScaleMode property to determine scaling when fullscreen (thanks oysterCrusher)
* Added support for margin and spacing around a frame in Loader.spritesheet.
* Added Device.vibration to check if the Vibration API is available or not.
* Added Device.trident and Device.trident## Version for testing IE11.
* Added Device.silk for detecting a Kindle Fire and updated desktop OS check to exclude Kindles (thanks LuckieLordie)
* TilemapLayers now have debug and debugAlpha values, this turns on the drawing of the collision edges (very handy for debugging, as the name implies!)
* Tweens have a new event: onLoop.
* You can now load any binary file via the Loader: game.load.binary(key, url, callback) - the optional callback allows for post-load processing before entering the Cache.
* Group.set will let you deep set a new propery on a single child of the Group.
* Stage.display property added. A direct reference to the root Pixi Stage object (very useful for RenderTexture manipulation)
* Added Ejecta detection to Device (thanks endel)
* Tweens can now work with relative + and - values. You can do: `tween(sprite).to( { x: '+400' })` and it will add 400 to the current sprite.x value.
* Buttons now properly use their upFrame if set.
* InputHandler now has snapOffsetX and snapOffsetY properties so your snap grid doesn't have to be 0,0 aligned (thanks srmeier)
* Loader.progressFloat contains the actual non-rounded progress value, where-as Loader.progress contains a rounded value. Use progressFloat if you've > 100 files to load.
* Groups can now be added to other Groups as children via group.add() and group.addAt()
* Groups now have an 'alive' property, which can be useful when iterating through child groups with functions like forEachAlive.
* Added a new Project Template "Full Screen Mobile" which you can find in the resources folder. Contains html / css / layout needed for a deployed Phaser game.
* Body.speed - the current speed of the body.
* Body.angle - the current angle the Body is facing based on its velocity. This is not the same as the Sprite angle that may own the body.
* Body.linearDamping - This now replaces Body.drag and provides for a much smoother damping (friction) experience.
* Body.minBounceVelocity - If a Body has bounce set, this threshold controls if it should rebound or not. Use it to stop 'jittering' on bounds/tiles with super-low velocities.
* QuadTree.populate - you can pass it a Group and it'll automatically insert all of the children ready for inspection.
* Input.setMoveCallback allows you to set a callback that will be fired each time the activePointer receives a DOM move event.
* Math.distancePow(x1,y1,x2,y2,power) returns the distance between two coordinates at the given power.
* Physics.collide now supports the 2nd parameter as an array, for when you want to collide an object against a number of sprites that aren't all in the same Group.
* Physics.overlap now supports the 2nd parameter as an array, for when you want to overlap test an object against a number of sprites that aren't all in the same Group.
* Math.reverseAngle - reverses an angle (in radians).
* Math.normalizeAngle - normalises an angle, now in radians only.
* Math.normalizeLatitude - Normalizes a latitude to the [-90,90] range.
* Math.normalizeLongitude - Normalizes a longitude to the [-180,180] range.
* Phaser.Line added to the geometry classes, with full point on line/segment and intersection tests (see new examples)
* Phaser.CANVAS_PX_ROUND is a boolean. If 'true' the Canvas renderer will Math.floor() all coordinates before drawImage, stopping pixel interpolation. Defaults to false.
* Phaser.CANVAS_CLEAR_RECT is a boolean. If 'true' (the default) it will context.clearRect() every frame. If false this is skipped (useful if you know you don't need it)
* Collision now works between Sprites positioned via sprite.x/y, sprite.body.x/y or sprite.body.velocity.
* If you are tweening a sprite and still want physics collision, set `sprite.body.moves = false` otherwise it will fight against the tween motion.
* Game.enableStep will enable core game loop stepping. When enabled you must call game.step() directly (perhaps via a DOM button?), very useful for debugging!
* Game.disableStep turns core update loop stepping off.
* Debug.renderPhysicsBody(body, color) is extremely useful for debugging the new physics bodies. Will draw the outline + points in the color given.
* Debug.renderBodyInfo(sprite, x, y, color) will display lots of Sprite body data.
* Sprite.events.onBeginContact will be fired when a Body makes contact with another Body. Once contact is over an onEndContact event will be dispatched.

### New Examples

* Physics - Bounce by Patrick OReilly.
* Physics - Bounce with gravity by Patrick OReilly.
* Physics - Bounce accelerator (use the keyboard) by Patrick OReilly.
* Physics - Bounce knock (use the keyboard) by Patrick OReilly.
* Physics - Snake (use the keyboard to control the snake like creature) by Patrick OReilly and Richard Davey.
* Physics - Launcher - Angry Birds style ball launcher demo by Patrick OReilly.
* Physics - Launcher Follow - throw the sprite anywhere in the world by Patrick OReilly.
* Physics - Launcher Follow World - an advanced version of the Launcher Follow example by Patrick OReilly.
* Input - Touch Joystick example showing how to use the clay.io virtual game controller (thanks gabehollombe)
* Games - Matching Pairs by Patrick OReilly.
* Games - Simon Says by Patrick OReilly.
* Tweens - Example showing how to use the tween events, onStart, onLoop and onComplete.
* Display - Pixi Render Texture. A Phaser conversion of the Pixi.js Render Texture example.
* Input - 5 new examples showing how to use the Gamepad API (thanks Karl Macklin)
* Animation - Group Creation, showing how to create animations across all Group children in one call.
* Particles - Rain by Jens Anders Bakke.
* Particles - Snow by Jens Anders Bakke.
* Groups - Nested Groups - showing how to embed one Group into another Group.
* Time - Lots of new examples showing how to use the updated Phaser.Timer class.

### Updates

* Updated to latest Pixi.js dev branch build (pre 1.4 release)
* When a Sprite is destroyed any active filters are removed at the same time.
* Updated Pixi.js so that removing filters now works correctly without breaking the display list.
* Phaser.Canvas.create updated so it can be given an ID as the 3rd parameter (can also be set via new Game configuration object).
* Updated display/fullscreen example to reflect new full screen change.
* Loads of updates to the TypeScript definitions files - games fully compile now and lots of missing classes added :) (thanks Niondir)
* Removed 'null parent' check from Group constructor. Will parent to game.world only if parent value is undefined.
* The tutorials have now been translated into Spanish - thanks feiss :)
* separateY updated to re-implement the 'riding platforms' special condition (thanks cocoademon)
* SoundManager.onSoundDecode now dispatches the key followed by the sound object, also now dispatched by the Cache when doing an auto-decode on load.
* Switch method of using trimmed sprites to support scaling and rotation (thanks cocoademon)
* Most of the GameObjectFactory functions now have a group parameter, so you can do: game.add.sprite(x, y, frame, frameName, group) rather than defaulting to the World group.
* Group.countLiving and countDead used to return -1 if the Group was empty, but now return 0.
* Text can now be fixedToCamera, updated world/fixed to camera example to show this.
* ArcadePhysics.overlap and collide now recognise TileSprites in the collision checks.
* Lots of documentation fixes in the Tween class.
* Tweens fire an onLoop event if they are set to repeat. onComplete is now only fired for the final repeat (or never if the repeat is infinite)
* Pointer used to un-pause a paused game every time it was clicked/touched (this avoided some rogue browser plugins). Now only happens if Stage.disableVisibilityChange is true.
* Input doesn't set the cursor to default if it's already set to none.
* You can now collide a group against itself. This will check all children against each other, but not themselves (thanks cocoademon)
* RenderTexture.render / renderXY has a new parameter: renderHidden, a boolean which will allow you to render Sprites even if their visible is set to false.
* Added in prototype.constructor definitions to every class (thanks darkoverlordofdata)
* Group.destroy has a new parameter: destroyChildren (boolean) which will optionally call the destroy method of all Group children.
* Button.clearFrames method has been added.
* Device.quirksMode is a boolean that informs you if the page is in strict (false) or quirks (true) mode.
* Canvas.getOffset now runs a strict/quirks check and uses document.documentElement when calculating scrollTop and scrollLeft to avoid Chrome console warnings.
* The Time class now has its own Phaser.Timer which you can access through game.time.events. See the new Timer examples to show how to use them.
* Added StateManager.getCurrentState to return the currently running State object (thanks Niondir)
* Removed the console.log redirect from Utils as it was messing with Firefox.
* Body.acceleration is now much smoother and less eratic at high speeds.
* Removed ArcadePhysics binding to the QuadTree, so it can now be used independantly of the physics system.
* Removed ArcadePhysics.preUpdate and postUpdate as neither are needed any more.
* Body.bottom and Body.right are no longer rounded, so will give accurate sub-pixel values.
* Fixed lots of documentation in the Emitter class.
* The delta timer value used for physics calculations has had its cap limit modified from 1.0 to 0.05 in line with the core updates.
* Phaser.Math.min enhanced so you can now pass in either an array of numbers or lots of numbers as parameters to get the lowest.
* Phaser.Math.max added as the opposite of Math.min.
* Phaser.Math.minProperty and maxProperty added. Like Math.min/max but can be given a property an an array or list of objects to inspect.
* Added 'full' paramter to Body.reset, allowing you to control if motion or all data is reset or not.
* Exposed Group.pivot and Sprite.pivot to allow you to directly set the pivot points for rotation.
* Swapped to using the native and faster Array.isArray check.
* Added callback context parameter to Tween.onUpdateCallback(callback, context) to avoid having to bind or create anonymous functions.
* Updated TweenManager.removeAll so it flags all tweens as pendingDelete rather than nuking the array, to avoid tween callback array size errors (thanks DarkDev)

### Bug Fixes

* Cache.getImageKeys returned __missing in the array, now excluded.
* Fixed Group.scale so you can now scale a Group directly.
* Removed World.scale as it was preventing Group.scale from working - you can still scale the world, but you'll need to factor in Input changes yourself.
* Moved 'dirty' flag for Tilemap to a per-layer flag. Fixes #242
* Group.length now returns the number of children in the Group regardless of their exists/alive state, or 0 if the Group has no children.
* Switch Camera.setBoundsToWorld to match world.bounds instead of world (thanks cocoademon)
* Fixed an issue where passing null as the Group parent wouldn't set it to game.world as it should have (thanks tito100)
* Fixed Pixi bug (#425) incorrect width property for multi-line BitmapText (thanks jcd-as)
* Tween.onStart is now called when the tween starts AFTER the delay value, if given (thanks stevenbouma)
* Sprites that are fixedToCamera can now be input dragged regardless of world position (thanks RafaelOliveira)
* RenderTexture now displays correctly in Canvas games.
* Canvas.addToDOM is now more robust when applying the overflowHidden style.
* Fixed Pixi.StripShader which should stop the weird TileSprite GPU issues some were reporting (thanks GoodboyDigital)
* Patched desyrel.xml so it doesn't contain any zero width/height characters, as they broke Firefox 25.
* Cache.addSound now implements a locked attribute (thanks haden)
* Sound now checks for CocoonJS during playback to avoid readyState clash (thanks haden)
* Buttons now clear previously set frames correctly if you call setFrames.
* Sounds will now loop correctly if they are paused and resumed (thanks haden)
* InputHandler.checkBoundsRect and checkBoundsSprite now take into account if the Sprite is fixedToCamera or not.
* Removed the frame property from TileSprites as it cannot use them, it tiles the whole image only, not just a section of it.
* Fixed WebGLRenderer updateGraphics bug (thanks theadam)
* Removed duplicate Timer.create line (thanks hstolte)
* Fixed issue with the camera being slightly out of sync with 'fixedToCamera' sprites.
* 1px camera jitter issue fixed where map is same size, or smaller than the game size.



## Version 1.1.3 - "Arafel" - November 29th 2013

### New Features

* Phaser.Filter. A new way to use the new WebGL shaders/filters that the new version of Pixi supports.
* Phaser.BitmapData object. A Canvas you can freely draw to with lots of functions. Can be used as a texture for Sprites. See the new examples and docs for details.
* The entire Phaser library has been updated to match the new JSHint configuration.
* Added a .jshintrc so contributions can be run through JSHint to help retain formatting across the library (thanks kevinthompson)
* Added a new in-built texture. Sprites now use __default if no texture was provided (a 32x32 transparent PNG) or __missing if one was given but not found (a 32x32 black box with a green cross through it)
* Loader can now load JavaScript files. Just use game.load.script('key', 'url') - the file will be turned into a script tag in the document head on successful load.
* RenderTexture.render now takes a Phaser.Group. Also added renderXY for when you don't want to make a new Point object.
* Physics.overlap now supports Sprites, Groups or Emitters and can perform group vs. group (etc) overlap checks with a custom callback and process handler.
* Added Sound.externalNode which allows you to connect a Sound to an external node input rather than the SoundManager gain node.
* Added SoundManager.connectToMaster boolean. Used in conjunction with Sound.externalNode you can easily configure audio nodes to connect together for special effects.
* PluginManager.remove, added PluginManager.removeAll (thanks crazysam)
* scrollFactorX/scrollFactorY have been added to TilemapLayers (thanks jcd-as)
* Phaser.Game parent can now be an HTMLElement or a string (thanks beeglebug)
* Now using the latest version of Pixi.js. Which means you can use all the sexy new WebGL filters :)
* Sprite.animations.getAnimation will return an animation instance which was added by name.
* Added Mouse.button which is set to the button that was pressed: Phaser.Mouse.LEFT_BUTTON, MIDDLE_BUTTON or RIGHT_BUTTON (thanks wKLV)
* Added Mouse.pointerLock signal which you can listen to whenever the browser enters or leaves pointer lock mode.
* StageScaleMode.forceOrientation allows you to lock your game to one orientation and display a Sprite (i.e. a "please rotate" screen) when incorrect.
* World.visible boolean added, toggles rendering of the world on/off entirely.
* Polygon class & drawPolygon method added to Graphics (thanks rjimenezda)
* Added Group.iterate, a powerful way to count or return children that match a certain criteria. Refactored Group to use iterate, lots of repeated code cut.
* Added Group.sort. You can now sort the Group based on any given numeric property (x, y, health), finally you can do depth-sorting :) Example created to show.
* Enhanced renderTexture so it can accept a Phaser.Group object and improved documentation and examples.
* Device.littleEndian boolean added. Only safe to use if the browser supports TypedArrays (which IE9 doesn't, but nearly all others do)
* You can now call game.sound.play() and simply pass it a key. The sound will play if the audio system is unlocked and optionally destroy itself on complete.
* Mouse.capture is a boolean. If set to true then DOM mouse events will have event.preventDefault() applied, if false they will propogate fully.
* The object returned by Math.sinCosGenerator now contains a length property.

### Updates

* Lots of documentation fixes and updates across nearly all files. Tilemap now documented for example and lots of instances of 'Description' filled out.
* ArcadePhysics.updateMotion applies the dt to the velocity calculations as well as position now (thanks jcs)
* RequestAnimationFrame now retains the callbackID which is passed to cancelRequestAnimationFrame.
* Button now goes back to over state when setFrames used in action (thanks beeglebug)
* plugins now have a postUpdate callback (thanks cocoademon)
* Tided up the Graphics object (thanks BorisKozo)
* If running in Canvas mode and you have a render function it will save the context and reset the transform before running your render function.
* Sprite will now check the exists property of the Group it is in, if the Group.exists = false the Sprite won't update.
* If you specify 'null' as a Group parent it will now revert to using the World as the parent (before only 'undefined' worked)
* Skip preupdate/update for PIXI hierarchies in which an ancestor doesn't exist (thanks cocoademon)
* Loader.audio can now accept either an array of URL strings or a single URL string (thanks crazysam + kevinthompson)
* MSPointer updated to support IE11 by dropping the prefix from the event listeners.
* Device.cocoonJS added to detect if the game is running under Cocoon or a native browser.
* Loader now uses a new queue system internally, meaning you can have assets with the same key spread across different types.

### Bug Fixes

* Lots of fixes to the TypeScript definitions file (many thanks gltovar)
* Tilemap commands use specified layer when one given (thanks Izzimach)
* Mouse.stop now uses the true useCapture, which means the event listeners stop listening correctly (thanks beeglebug)
* Input Keyboard example fix (thanks Atrodilla)
* BitmapText.destroy now checks if it has a canvas before calling parentNode on it.
* Group.swap had a hellish to find bug that only manifested when B-A upward swaps occured. Hours of debugging later = bug crushed.
* Point.rotate asDegrees fixed (thanks BorisKozo)
* ArcadePhysics.separateTile wasn't returning the value, so the custom process callback wasn't getting called (thanks flameiguana)
* StageScaleMode.forceOrientation now correctly stores the forcePortrait value (thanks haden)
* Fixes to Math and Loader (thanks theJare)
* Tween - isRunning not reset when non-looped tween completes (thanks crazysam + kevinthompson)
* Math.normalizeAngle and Math.wrapAngle (thanks theJare)
* Device.isTouch modified to test maxTouchPointers instead of MSPointer.
* InputHandler.checkPointerOver now checks the visible status of the Sprite Group before processing.
* The Sprite hulls (used for tile collision) were not being updated in sprite->sprite separations (thanks jcs)
* Plugins that had a postUpdate but no Update weren't being marked as active (thanks crazysam)
* StateManager.onPausedCallback function is not called when the game is paused (thanks haden)
* Fix for 'jitter' in scrolling where tilemaps & sprites are one frame off (thanks jcs)



## Version 1.1.2 - November 1st 2013

* New: You'll now find a complete Basic project Template in the resources/Project Templates folder. Will add more complex ones soon.
* New: Phaser.Button now has the ability to set over/out/up/down sound effects so they play automatically based on those events.
* New: Added init method to plugins, to be called as they are added to the PluginManager (thanks beeglebug)
* New: Physics.Body now has a center property (issue 142, thanks MikeMnD)
* New: Lots of fixes across Full Screen Mode support. Input now works, scaling restores properly, world scale is correct and anti-alias support added.
* New: Added Group.cursor. This points to the first item added to a Group. You can move the cursor with Group.next() and Group.previous().
* New: Added Tween.isTweening(object) to check if an object is currently being tweened or not (thanks mikehamil10)
* New: Added getMagnitude, setMagnitude, normalize and isZero methods to Point (thanks beeglebug)
* New/Change: Group.callAll now supports nested functions and a context, making it really powerful!
* Updated: Fixed a few final bugs in the Sprite body and bounds calculations, in turn this resolved the Tilemap collision issues in the 1.1 release.
* Updated: Finished documentation for the Phaser.Button class.
* Updated: Fixed the Invaders game sample and enhanced it.
* Updated: Fixed the Star Struck game sample and enhanced it.
* Updated: If you pause an Animation, when you next play it it'll resume (un-pause itself).
* Updated: hexToRGB now accepts short hex codes (#EEE) (thanks beeglebug)
* Updated: State functions (preload, update, render, etc) are now passed the current game as a parameter (thanks beeglebug)
* Updated: If your game is running in Canvas (not WebGL) you can now set Stage.backgroundColor to rgba style CSS strings, allowing for semi-transparent game backgrounds.
* Updated: event.preventDefault() has been added to all Mouse event handlers.
* Updated: Sprite.deltaX/Y removed due to non-use. prevX/Y values moved to Sprite._cache.prevX/Y.
* Updated: Due to missing extends parameter the Sprite prototype was picking up functions from classes it never meant to (Button, TilemapLayer), now fully isolated.
* Fixed issue 135 - Added typeof checks into most ArcadePhysics functions to avoid errors with zero values.
* Fixed issue 136 - distanceTo using worldX/Y instead of x/y.
* Fixed lots of examples where the cursor keys / space bar were not locked from moving the browser page (if you find any more, please tell us!)
* Fixed issue 149 - Starling XML files now load properly again, also created an Example to show use of them (thanks haden)
* Fixed an issue where if the Starling XML file didn't contain a frameX/Y value it would crash on import.
* Fixed the Multiple Animations Example - it's now a lovely underwater scene :)
* Fixed issue 141 - If a Sprite is dragged and you release the Pointer while not over the Sprite, it will think it's still over it (thanks Paratron)
* Fixed issue 88 - Incorrect game.input.x/y values on click with scaled stage (thanks DrHackenstein)
* Fixed issue 143 - Entering full screen mode made the Input x/y coordinates go wrong.



## Version 1.1.1 - October 26th 2013

* Quick patch to get Phaser.AUTO working again on Firefox / Android.
* Any key added via addKey now automatically adds it to the capture list.



## Version 1.1 - October 25th 2013

### What's New

* JSDoc is go! We've added jsdoc3 blocks to every property and function, in every file and published the API docs to the docs folder.
* Brand new Example system (no more php!) and over 150 examples to learn from too.
* New TypeScript definitions file generated (in the build folder - thanks to TomTom1229 for manually enhancing this).
* New Grunt based build system added (thanks to Florent Cailhol)
* New: Phaser.Animation.generateFrameNames - really useful when creating animation data from texture atlases using file names, not indexes.
* Added Sprite.play as a handy short-cut to play an animation already loaded onto a Sprite.
* Added Canvas.setUserSelect() to disable touchCallouts and user selections within the canvas.
* Added Keyboard.addKey() which creates a new Phaser.Key object that can be polled for updates, pressed states, etc. See the 2 new examples showing use.
* Added Button.freezeFrames boolean. Stops the frames being set on mouse events if true.
* Extended the Loader 404 error to display the url of the file that didn't load as well as the key.
* New: Direction constants have been added to Sprites and adjust based on body motion.
* Brand new Sprite.update loop handler. Combined with the transform cache fix and further optimisations this is now much quicker to execute.
* Added Keyboard.createCursorKeys() which creates an object with 4 Key objects inside it mapped to up, down, left and right. See the new example in the input folder.
* Added Body.skipQuadTree boolean for more fine-grained control over when a body is added to the World QuadTree.
* Re-implemented Angular Velocity and Angular Acceleration on the Sprite.body and created 2 new examples to show use.
* Added Sprite.fixedToCamera boolean. A Sprite that is fixed to the camera doesn't move with the world, but has its x/y coordinates relative to the top-left of the camera.
* Added Group.createMultiple - useful when you need to create a Group of identical sprites for pooling, such as bullets.
* Added Group.total. Same as Group.length, but more in line with the rest of the Group naming.
* Added Sprite.outOfBoundsKill boolean flag. Will automatically kill a sprite that leaves the game World bounds (off by default).
* Lots of changes and fixes in ArcadePhysics, including:
* Functions with "mouse" in the title have been updated to "pointer" to more accurately reflect what they do.
* New velocity functions: moveToObject, moveToPointer, moveToXY
* New acceleration functions: accelerateToObject, accelerateToPointer, accelerateToXY
* New distance functions: distanceBetween, distanceToXY, distanceToPointer
* New angle functions: angleBetween, angleToXY, angleToPointer
* velocityFromAngle and velocityFromRotation added with examples created.
* Added killOnComplete parameter to Animation.play. Really useful in situations where you want a Sprite to animate once then kill itself on complete, like an explosion effect.
* Added Sprite.loadTexture(key, frame) which allows you to load a new texture set into an existing sprite rather than having to create a new sprite.
* Added Sprite.destroy back in again and made it a lot more robust at cleaning up child objects.
* Added 'return this' to all the core Loader functions so you can chain load calls if you so wish.
* Added Text.destroy() and BitmapText.destroy(), also updated Group.remove to make it more bullet-proof when an element doesn't have any events.
* Added Phaser.Utils.shuffle to shuffle an array.
* Added Graphics.destroy, x, y and updated angle functions.
* Added AnimationManager.refreshFrame - will reset the texture being used for a Sprite (useful after a crop rect clear)
* Added Physics.overlap(sprite1, sprite2) for quick body vs. body overlap tests with no separation performed.
* On a busy page it's possible for the game to boot with an incorrect stage offset x/y which can cause input events to be calculated wrong. A new property has been added to Stage to combat this issue: Stage.checkOffsetInterval. By default it will check the canvas offset every 2500ms and adjust it accordingly. You can set the value to 'false' to disable the check entirely, or set a higher or lower value. We recommend that you get the value quite low during your games preloader, but once the game has fully loaded hopefully the containing page will have settled down, so it's probably safe to disable the check entirely.
* Added Rectangle.floorAll to floor all values in a Rectangle (x, y, width and height).

### What's changed

* Renamed Phaser.Text.text to Phaser.Text.content to avoid conflict and overwrite from Pixi local var.
* Renamed Phaser.Text.style to Phaser.Text.font to avoid conflict and overwrite from Pixi local var.
* Phaser.Button now sets useHandCursor to true by default.
* Change: When you start a new State all active tweens are now purged.
* When the game boots it will now by default disable user-select and touch action events on the game canvas.
* Moved LinkedList.dump to Debug.dumpLinkedList(list)
* Phaser.Animation.Frame is now Phaser.Frame
* Phaser.Animation.FrameData is now Phaser.FrameData
* Phaser.Animation.Parser is now Phaser.AnimationParser (also the file has renamed from Parser.js to AnimationParser.js)
* Phaser.Loader.Parser is now Phaser.LoaderParser (also the file has renamed from Parser.js to LoaderParser.js)
* Change: We've removed the scrollFactor property from all Game Objects. Sorry, but the new Camera system doesn't work with it and it caused all kinds of issues anyway. We will sort out a replacement for it at a later date.
* Change: World now extends Phaser.Group. As a result we've updated GameObjectFactory and other classes that linked to it. If you have anywhere in your code that used to reference world.group you can just remove 'group' from that. So before, world.group.add() is now just world.add().
* Change: The Camera has been completely revamped. Rather than adjusting the position of all display objects (bad) it now just shifts the position of the single world container (good!), this is much quicker and also stops the game objects positions from self-adjusting all the time, allowing for them to be properly nested with other containers.
* Made Sprite.body optional and added in checks, so you can safely null the Sprite body object if using your own physics system and not impact rendering.
* Moved the Camera update checks to World.postUpdate, so all the sprites get the correct adjusted camera position.
* The default Game.antialias value is now 'true', so graphics will be smoothed automatically in canvas. Disable it via the Game constructor or Canvas utils.
* Phaser.Group now automatically calls updateTransform on any child added to it (avoids temp. frame glitches when new objects are rendered on their first frame).

### What has been updated:

* Complete overhaul of Physics.Arcade.Body - now significantly more stable and faster too.
* Updated ArcadePhysics.separateX/Y to use new body system - much better results now.
* Added World.postUpdate - all sprite position changes, as a result of physics, happen here before the render.
* Added Animation.paused - can be set to true/false.
* Added support for Body.maxVelocity (thanks cocoademon)
* InputHandler now creates the _pointerData array on creation and populates with one empty set of values, so pointerOver etc all work before a start call.
* Removed the callbackContext parameter from Group.callAll because it's no longer needed.
* Updated Group.forEach, forEachAlive and forEachDead so you can now pass as many parameters as you want, which will all be given to the callback after the child.
* Updated build script so it can be run from the command-line and includes UMD wrappers (thanks iaincarsberg)
* World.randomX/Y now returns values anywhere in the world.bounds range (if set, otherwise 0), including negative values.
* Updated InputHandler to use Math.round rather than Math.floor when snapping an object during drag.
* If you didn't provide the useNumericIndex parameter then AnimationManager.add will set the value by looking at the datatype of the first element in the frames array.
* Group.create now sets the visible and alive properties of the Sprite to the same value as the 'exists' parameter.
* World.randomX/Y now works with negative World.bounds values.
* Tweens .to will now always return the parent (thanks powerfear)
* You can now pass a PIXI.Texture to Sprite (you also need to pass a Phaser.Frame as the frame parameter) but this is useful for Sprites sharing joint canvases.
* Group.alpha is now exposed publically and changes the Group container object (not the children directly, who can still have their own alpha values)
* Device.webGL uses new inspection code to accurately catch more webGL capable devices.
* Debug.renderSpriteBody updated to use a the new Sprite.Body.screenX/Y properties.
* Additional checks added to AnimationManager.frame/frameName on the given values.
* You can now null a Sprite.crop and it will clear down the crop rect area correctly.
* Phaser.Time physicsElapsed delta timer clamp added. Stops rogue iOS / slow mobile timer errors causing crazy high deltas.
* Animation.generateFrameNames can now work in reverse, so the start/stop values can create frames that increment or decrement respectively.
* Loader updated to use xhr.responseText when loading json, csv or text files. xhr.response is still used for Web Audio binary files (thanks bubba)
* Input.onDown and onUp events now dispatch the original event that triggered them (i.e. a MouseEvent or TouchEvent) as the 2nd parameter, after the Pointer (thanks rezoner)
* Updated Sprite.crop significantly. Values are now cached, stopping constant Texture frame updates and you can do sprite.crop.width++ for example (thanks haden)
* Change: Sprite.crop needs to be enabled with sprite.cropEnabled = true.
* Sprite.loadTexture now works correctly with static images, RenderTextures and Animations.
* Lots of fixes within Sprite.bounds. The bounds is now correct regardless of rotation, anchor or scale of the Sprite or any of its parent objects.

### What has been fixed:

* QuadTree bug found in 1.0.5 now fixed. The QuadTree is updated properly now using localTransform values.
* Fixed the Bounce.In and Bounce.InOut tweens (thanks XekeDeath)
* Fixed an issue in Animation.update where if the game was paused it would get an insane delta timer throwing a uuid error.
* Added PixiPatch.js to patch in a few essential features until Pixi is updated.
* Fixed issue in Animation.play where the given frameRate and loop values wouldn't overwrite those set on construction.
* Fixed small bug stopping Tween.pause / resume from resuming correctly when called directly.
* Fixed an issue where Tweens.removeAll wasn't clearing tweens in the addition queue.
* Fixed Particle Emitters when using Emitter width/height (thanks XekeDeath)
* Made animation looping more robust when skipping frames (thanks XekeDeath)
* Fix for incorrect new particle positioning (issue #73) (thanks cottonflop)
* Fixed issue in Sound.play where if you gave a missing marker it would play the whole sound sprite instead.
* Button.setFrames will set the current frame based on the button state immediately.
* Loaded.setPreloadSprite now rounds the width/height values and starts from 1. This fixes canvas draw errors in IE9/10 and Firefox.
* Fixed issue causing Keyboard.justPressed to always fire (thanks stemkoski)
* Fixed bug in LinkedList#remove that could cause first to point to a dead node (thanks onedayitwillmake)
* Fixed Cache.addDefaultImage so the default image works in Canvas as well as WebGL. Updated to a new image (32x32 black square with green outline)
* Fixed a bug in the Sprite transform cache check that caused the skew/scale cache to get constantly invalidated - now only updates as needed, significant performance increase!
* Fixed typo in StageScaleMode so it's not pageAlignVeritcally any longer, but pageAlignVertically.
* Fixed issue in Group.countLiving / countDead where the value was off by one (thanks mjablonski)
* Fixed issue with a jittery Camera if you moved a Sprite via velocity instead of x/y placement.
* Fixed the RandomDataGenerator.sow method so if you give in the same seed you'll now get the same results (thanks Hsaka)
* Fixed Issue #101 (Mouse Button 0 is not recognised, thanks rezoner)
* Fixed an issue where creating an animation with just one frame with an index of zero would cause a UUID error (thanks SYNYST3R1)
* Fixed Rectangle.union (thanks andron77)
* Fixed Sound.resume so it now correctly resumes playback from the point it was paused (fixes issue 51, thanks Yora).
* Fixed issue 105 where a dragged object that was destroyed would cause an Input error (thanks onedayitwillmake)
* Fixed Issue 111 - calling Kill on a Phaser.Graphics instance causes error on undefined events.
* Game.destroy will now stop the raf from running as well as close down all input related event listeners (issue 92, thanks astrism)
* Pixel Perfect click detection now works even if the Sprite is part of a texture atlas.



## Version 1.0.6 - September 24th 2013

* Added check into Pointer.move to always consider a Sprite that has pixelPerfect enabled, regardless of render ID.
* BUG: The pixel perfect click check doesn't work if the sprite is part of a texture atlas yet.
* Fixed issue with anti-alias in the Game constructor not being set correctly (thanks luizbills)
* Added support for the Graphics game object back in and two examples (thanks earok for spotting)
* New: Tweens can now be chained via multiple to() calls + example created (thanks to powerfear for adding)
* Fixed Math.wrap (thanks TheJare)
* New: When loading a Sprite Sheet you can now pass negative values for the frame sizes which specifies the number of rows/columns to load instead (thanks TheJare)
* New: BitmapText now supports anchor and has fixed box dimensions (thanks TheJare)
* Fixed bug where if a State contains an empty Preloader the Update will not be called (thanks TheJare)
* Several new examples added (cameras, tweens, etc)
* Added in extra checks to halt collision if it involves an empty Group (thanks cang)
* Added time smoothing to Animation update to help frames hopefully not get too out of sync during long animations with high frame rates.
* Added frame skip to Animation.update. If it gets too far behind it will now skip frames to try and catch up.



## Version 1.0.5 - September 20th 2013

* Fixed issue in FrameData.getFrameIndexes where the input array was being ignored.
* Added Math.numberArray - Returns an Array containing the numbers from min to max (inclusive), useful for animation frame construction.
* Fixed a horrendously sneaky bug: If a new tween was created in the onComplete callback of a tween about to be deleted, it would get automatically spliced.
* Added a pendingDelete property to Tween to stop tweens that were removed during a callback from causing update errors during the TweenManager loop.
* Added Group.length property.
* Added explicit x/y attributes to Phaser.Text to make it work with the camera system (thanks cocoademon).
* Fixed issue stopping multiple animations from playing, only the most recent would play (frames array was being overwritten, thanks Legrandk)
* Updated Debug.renderSpriteBounds() so it doesn't use the deprecated Sprite.worldView any more (thanks MikeMnD)
* Added 2 new properties to the Text object: Text.text and Text.style, both are getter/setters and don't flag dirty unless changed, so safe for core loop use.
* Removed the exists check from Group.callAll, it now runs on all children (as the name implies)
* Added Group.callAllExists - you can now call a function on all children who have exists = the provided boolean.
* Finished off the Breakout example game - now fully playable, proper rebound, scoring, lives, etc.
* Removed Group.sort dummy entry until it's working.
* Removed ArcadePhysics.postUpdate.
* Updated Sprite.update to set renderable to false when the object goes out of Camera, not 'visible' false, otherwise it stops the transform being updated by Pixi.
* BUG: There is a known issue where the wrong rect coordinates are given to the QuadTree if the Sprite is a child of a Group or another Sprite which has an x/y offset.



## Version 1.0.4 - September 18th 2013

* Small fix to Phaser.Canvas to stop it from setting overflow hidden if the parent DOM element doesn't exist.
* Added Loader.setPreloadSprite(sprite, direction) - this will automatically apply a crop rect to the Sprite which is updated in line with the load progress.
* A lot of changes inside the StateManager. State functions are now passed through link() which automatically creates the key Game properties (load, input, etc)
* Fixed a bug in getFrameByName that wouldn't return the first frame in the array.
* Updated Phaser.Rectangle.intersects to use x and y instead of left and top so it can be used to check Physics bodies overlapping.
* Fixed issue in Cache where the Frame index wasn't being set correctly (thanks Cameron)
* Fixed issue in Sprite where boundsY wasn't set (thanks Cameron)
* For some reason there were 2 copies of the Canvas class in the build file - fixed, a few KB saved :)



## Version 1.0.3 - September 17th 2013

* FrameData.getFrameIndexes and getFrameIndexesByName refactored into a more versatile getFrames function.
* Various fixes to looping parameters in the Sound system.
* Documentation started across most classes. Keep track of progress in the Docs folder.
* Optimised AnimationManager.add so it will only get the required frames rather than all of them and is now faster at parsing the frame data.
* Fixed Phaser.Text and Phaser.BitmapText so they now render correctly and added several Text examples.



## Version 1.0.2 - September 16th 2013

* Added optional parameter to Animation.stop: resetFrame. If true the animation will be stopped and then the current frame reset to the first frame in the animation.
* Fixed an issue causing 'explode' particle bursts to ignore the quantity parameter.
* Added 'collideWorldBounds' to Emitter.makeParticles function.
* Added Emitter.angularDrag
* Changed Emitter.bounce from a number to a Point, so now set its x/y properties to control different amounts of bounce per axis.
* Fixed a bug in the AnimationManager where useNumericIndex was always set to true
* Added in lots of Particle examples
* Added in the start of a Breakout game
* Added in the start of a Platformer game



## Version 1.0.1 - September 15th 2013

* Added checks into every Group function to ensure that the Group has children before running them.
* Added optional flag to Group.create which allows you to set the default exists state of the Sprites.
* Sprite.animation.stop no longer needs an animation name parameter, will default to stopping the current animation.
* Fixed the license in package.json
* Fixed a logic bug in the separateTileX function that would sometimes cause tunneling of big sprites through small tiles.



## Version 1.0 - September 13th 2013

* Massive refactoring across the entire codebase.
* Removed Basic and GameObject and put Sprite on a diet. 127 properties and methods cut down to 32.
* Added a new headless renderer for non-display related performance testing.
* Added camera type to the CameraManager for future non-orthographic cameras.
* Added Camera.destroy - now clears down the FX and unregisters itself from the CameraManager.
* Added Camera.hide/show to hide Sprites or Groups from rendering (and removed corresponding hideFromCamera methods from Sprites/Groups)
* Heavily optimised Group so it no longer creates any temporary variables in any methods.
* Added Game.renderer which can be HEADLESS, CANVAS or WEBGL (coming soon)
* Added Sprite.render which is a reference to IRenderer.renderSprite, but can be overridden for custom handling.
* Refactored QuadTree so it no longer creates any temporary variables in any methods.
* The Sprite Renderer now uses a single setTransform for scale, rotation and translation that respects the Sprite.origin value in all cases.
* Sprite.modified is set to true if scale, rotation, skew or flip have been used.
* Added Tween.loop property so they can now re-run themselves indefinitely.
* Added Tween.yoyo property so they can reverse themselves after completing.
* Added Gravity to the Physics component.
* Removed Sprite.angle - use Sprite.rotation instead
* Optimised separateX/Y and overlap so they don't use any temporary vars any more.
* Added the new Physics.Body object to all Sprites. Used for all physics calculations in-game. Will be extended for Fixtures/Joints in future.
* Added SpriteUtils.setOriginToCenter to quickly set the origin of a sprite based on either frameBounds or body.bounds
* Added Sprite.Input component for tracking Input events over a Sprite
* Added Sprite.Input.useHandCursor (for desktop)
* Added Sprite.Input.justOver and justOut with a configurable ms delay
* Added Sprite.Events component for a global easy to access area to listen to events from
* Added Group.ID, each Group has a unique ID. Added Sprite.group (and Group.group) which is a reference to the Group it was added to.
* Added Group.addNewSprite(x,y,key) for quick addition of new Sprites to a Group
* Fixed Group.sort so the sortHandler is called correctly
* Added Group.swap(a,b) to swap the z-index of 2 objects with optional rendering update boolean
* Sprites dispatch new events for: killed, revived, added to Group and removed from Group.
* Added Input drag, bounds, sprite bounds and snapping support.
* Added the new ColorUtils class full of lots of handy color manipulation functions.
* Fixed issue in Camera.inCamera check where it wouldn't take into consideration the Sprites scrollFactor.
* Fixed issue with JSON Atlas loader incorrectly parsing the frames array.
* Fixed bug in FrameData.getFrameByName where the first frame of the array would always be skipped.
* Fixed bug where the Stage.backgroundColor property wasn't being saved correctly.
* Made Stage.bootScreen and Stage.pauseScreen public so you can override them with your own States now.
* Added the new OrientationScreen and Stage.enableOrientationCheck to allow for easy 'portrait/landscape only' game handling.
* Added fix to StageScaleMode for 180 degree portrait orientation on iPad.
* Added fix to orientation check so that it updates the input offsets correctly on rotation.
* Added support for minWidth and minHeight to game scale size, so it can never go below those values when scaling.
* Vastly improved orientation detection and response speed.
* Added custom callback support for all Touch and Mouse Events so you can easily hook events to custom APIs.
* Updated Game.loader and its methods. You now load images by: game.load.image() and also: game.load.atlas, game.load.audio, game.load.spritesheet, game.load.text. And you start it with game.load.start().
* Added optional frame parameter to Phaser.Sprite (and game.add.sprite) so you can set a frame ID or frame name on construction.
* Fixed bug where passing a texture atlas string would incorrectly skip the frames array.
* Added AnimationManager.autoUpdateBounds to control if a new frame should change the physics bounds of a sprite body or not.
* Added StageScaleMode.pageAlignHorizontally and pageAlignVertically booleans. When true Phaser will set the margin-left and top of the canvas element so that it is positioned in the middle of the page (based only on window.innerWidth).
* Added support for globalCompositeOperation, opaque and backgroundColor to the Sprite.Texture and Camera.Texture components.
* Added ability for a Camera to skew and rotate around an origin.
* Moved the Camera rendering into CanvasRenderer to keep things consistent.
* Added Stage.setImageRenderingCrisp to quickly set the canvas image-rendering to crisp-edges (note: poor browser support atm)
* Sprite.width / height now report the scaled width height, setting them adjusts the scale as it does so.
* Created a Transform component containing scale, skew, rotation, scrollFactor, origin and rotationOffset. Added to Sprite, Camera, Group.
* Created a Texture component containing image data, alpha, flippedX, flippedY, etc. Added to Sprite, Camera, Group.
* Added CameraManager.swap and CameraManager.sort methods and added a z-index property to Camera to control render order.
* Added World.postUpdate loop + Group and Camera postUpdate methods.
* Fixed issue stopping Pointer from working in world coordinates and fixed the world drag example.
* For consistency renamed input.scaledX/Y to input.scale.
* Added input.activePointer which contains a reference to the most recently active pointer.
* Sprite.Transform now has upperLeft, upperRight, bottomLeft and bottomRight Point properties and lots of useful coordinate related methods.
* Camera.inCamera check now uses the Sprite.worldView which finally accurately updates regardless of scale, rotation or rotation origin.
* Added Math.Mat3 for Matrix3 operations (which Sprite.Transform uses) and Math.Mat3Utils for lots of use Mat3 related methods.
* Added SpriteUtils.overlapsXY and overlapsPoint to check if a point is within a sprite, taking scale and rotation into account.
* Added Cache.getImageKeys (and similar) to return an array of all the keys for all currently cached objects.
* Added Group.bringToTop feature. Will sort the Group, move the given sprites z-index to the top and shift the rest down by one.
* Brand new Advanced Physics system added and working! Woohoo :)
* Fixed issue in Tilemap.parseTiledJSON where it would accidentally think image and object layers were map data.
* Fixed bug in Group.bringToTop if the child didn't have a group property yet.
* Fixed bug in FrameData.checkFrameName where the first index of the _frameNames array would be skipped.
* Added isRunning boolean property to Phaser.Tween
* Moved 'facing' property from Sprite.body to Sprite.texture (may move to Sprite core)
* Added Sprite.events.onDragStart and onDragStop
* A tilemap can now be loaded without a tile sheet, should you just want to get the tile data from it and not render.
* Added new Sprite.events: onAnimationStart, onAnimationComplete, onAnimationLoop
* Added in support for the Input component PriorityID value and refactored Input.Pointer to respect it. Rollovers are perfect now :)
* Added 2 new State functions: loadRender and loadUpdate, are called the same as render and update but only during the load process
* Fixed Input.stopDrag so it fires an onInputUp event as well from the sprite.
* Added support for a preRender state - very useful for certain types of special effects.
* Cameras are now limited so they can never be larger than the Game.Stage size.
* Added a new Button Game Object for easily creating in-game UI and menu systems.
* Fixed bug where Sprite.alpha wasn't properly reflecting Sprite.texture.alpha.
* Fixed bug where the hand cursor would be reset on input up, even if the mouse was still over the sprite.
* Fixed bug where pressing down then moving out of the sprite area wouldn't properly reset the input state next time you moved over the sprite.
* Added the Sprite.tween property, really useful to avoid creating new tween vars in your local scope if you don't need them.
* Added support for pagehide and pageshow events to Stage, hooked in to the pause/resume game methods.
* Extended Device audio checks to include opus and webm.
* Updated Loader and Cache so they now support loading of Audio() tags as well as Web Audio.
* Set Input.recordPointerHistory to false, you now need to enable the pointer tracking if you wish to use it.
* SoundManager will now automatically handle iOS touch unlocking.
* Added TilemapLayer.putTileWorldXY to place a tile based on pixel values, and putTile based on tile map coordinates.
* Dropped the StageScaleMode.setScreenSize iterations count from 40 down to 10 and document min body height to 2000px.
* Added Phaser.Net for browser and network specific functions, currently includes query string parsing and updating methods.
* Added a new CSS3 Filters component. Apply blur, grayscale, sepia, brightness, contrast, hue rotation, invert, opacity and saturate filters to the games stage.
* Fixed the CircleUtils.contains and containsPoint methods.
* Fixed issue with Input.speed values being too high on new touch events.
* Added Sprite.bringToTop()
* Added Stage.disableVisibilityChange to stop the auto pause/resume from ever firing.
* Added crop support to the Texture component, so you can do Sprite.crop to restrict rendering to a specified Rectangle without distortion.
* Added references to all the event listener functions so they can be cleanly destroyed.
* Fixed interesting Firefox issue when an audio track ended it fired another 'canplaythrough' event, confusing the Loader.
* Added the new PluginManager. Moved all the Camera FX over to plugins. Everything will be a plugin from now on.
* Added Sprite.transform.centerOn(x,y) to quickly center a sprite on a coordinate without messing with the sprite origin and regardless of rotation.
* Added Input.pollRate - this lets you limit how often Pointer events are handled (0 = every frame, 1 = every other frame, etc)
* Renamed the 'init' function to 'preload'. It now calls load.start automatically.
* Added CanvasUtils class, including ability to set image rendering, add a canvas to the dom and other handy things.



## Version 0.9.6 - 24th May 2013

* Virtually every class now has documentation - if you spot a typo or something missing please shout (thanks pixelpicosean).
* Grunt file updated to produce the new Special FX JS file (thanks HackManiac).
* Fixed issue stopping Phaser working on iOS 5 (iPad 1).
* Created new mobile test folder, updated index.php to use mobile CSS and made some mobile specific tests.
* Fixed a few speed issues on Android 2.x stock browser.
* Moved Camera context save/restore back inside parameter checks (sped-up Samsung S3 stock browser).
* Fixed bug with StageScaleMode.checkOrientation not respecting the NO_SCALE value.
* Added MSPointer support (thanks Diego Bezerra).
* Added Camera.clear to perform a clearRect instead of a fillRect if needed (default is false).
* Swapped Camera.opaque default from true to false re: performance.
* Updated Stage.visibilityChange to avoid pause screen locking in certain situations.
* Added StageScaleMode.enterLandscape and enterPortrait signals for easier device orientation change checks.
* Added StageScaleMode.isPortrait.
* Updated StageScaleMode to check both window.orientationchange and window.resize events.
* Updated RequestAnimationFrame to use performance.now for sub-millisecond precision and to drive the Game.time.update loop.
* Updated RequestAnimationFrame setTimeout to use fixed timestep and re-ordered callback sequence. Android 2/iOS5 performance much better now.
* Removed Stage.ORIENTATION_LANDSCAPE statics because the values should be taken from Stage.scale.isPortrait / isLandscape.
* Removed Stage.maxScaleX/Y and moved them into StageScaleMode.minWidth, minHeight, maxWidth and maxHeight.
* Fixed Stage.scale so that it resizes without needing an orientation change first.
* Added StageScaleMode.startFullscreen(), stopFullScreen() and isFullScreen for making use of the FullScreen API on desktop browsers.
* Swapped Stage.offset from Point to MicroPoint.
* Swapped Stage.bounds from Rectangle to Quad.
* Added State.destroy support. A states destroy function is called when you switch to a new state (thanks JesseFreeman).
* Added Sprite.fillColor, used in the Sprite render if no image is loaded (set via the property or Sprite.makeGraphic) (thanks JesseFreeman).
* Renamed Phaser.Finger to Phaser.Pointer.
* Updated all of the Input classes so they now use Input.pointers 1 through 10.
* Updated Touch and MSPointer to allow multi-touch support (when the hardware supports it) and created new tests to show this.
* Added Input.getPointer, Input.getPointerFromIdentifier, Input.totalActivePointers and Input.totalInactivePointers.
* Added Input.startPointer, Input.updatePointer and Input.stopPointer.
* Phaser Input now confirmed working on Windows Phone 8 (Nokia Lumia 920).
* Added Input.maxPointers to allow you to limit the number of fingers your game will listen for on multi-touch systems.
* Added Input.addPointer. By default Input will create 5 pointers (+1 for the mouse). Use addPointer() to add up to a maximum of 10.
* Added Input.position - a Vector2 object containing the most recent position of the most recently active Pointer.
* Added Input.getDistance. Find the distance between the two given Pointer objects.
* Added Input.getAngle. Find the angle between the two given Pointer objects.
* Pointer.totalTouches value keeps a running total of the number of times the Pointer has been pressed.
* Added Pointer.position and positionDown. positionDown is placed on touch and position is update on move, useful for tracking distance/direction/gestures.
* Added Game.state - now contains a reference to the current state object (if any was given).
* Moved the Input start events from the constructors to a single Input.start method.
* Added Input.disabled boolean to globally turn off all input event processing.
* Added Input.Mouse.disabled, Input.Touch.disabled, Input.MSPointer.disabled and Input.Keyboard.disabled.
* Added Device.mspointer boolean. true if MSPointer is available on the device.
* Added Input.onDown, onUp, onTap, onDoubleTap and onHold signals - all fired by the mouse or touch.
* Added Input.recordPointerHistory to record the x/y coordinates a Pointer tracks through. Also Input.recordRate and Input.recordLimit for fine control.
* Added Input.multiInputOverride which can be MOUSE_OVERRIDES_TOUCH, TOUCH_OVERRIDES_MOUSE or MOUSE_TOUCH_COMBINE.
* Added GameObject.setBoundsFromWorld to quickly set the bounds of a game object to match those of the current game world.
* Added GameObject.canvas and GameObject.context. By default they reference Stage.canvas but can be changed to anything, i.e. a DynamicTexture
* The new canvas and context references are applied to Sprite, GeomSprite and TilemapLayer
* Added DynamicTexture.assignCanvasToGameObjects() to allow you to redirect GameObject rendering en-mass to a DynamicTexture
* Added DynamicTexture.render(x,y) to render the texture to the Stage canvas
* Added Basic.ignoreGlobalUpdate - stops the object being updated as part of the main game loop, you'll need to call update on it yourself
* Added Basic.ignoreGlobalRender - stops the object being rendered as part of the main game loop, you'll need to call render on it yourself
* Added forceUpdate and forceRender parameters to Group.update and Group.render respectively. Combined with ignoreGlobal you can create custom rendering set-ups
* Fixed Loader.progress calculation so it now accurately passes a value between 0 and 100 to your loader callback
* Added a 'hard reset' parameter to Input.reset. A hard reset clears Input signals (such as on a state swap), a soft (such as on game pause) doesn't
* Added Device.isConsoleOpen() to check if the browser console is open. Tested on Firefox with Firebug and Chrome with DevTools
* Added delay parameter to Tween.to()
* Fixed bug where GeomSprite.renderOutline was being ignored for Circle objects
* Fixed bug with GeomSprite circles rendering at twice the size they should have been and offset from actual x/y values
* Added Sprite.cacheKey which stores the key of the item from the cache that was used for its texture (if any)
* Added GameMath.shuffleArray
* Updated Animation.frame to return the index of the currentFrame if set
* Added Quad.copyTo and Quad.copyFrom
* Removed the bakedRotations parameter from Emiter.makeParticles - update your code accordingly!
* Updated various classes to remove the Flixel left-over CamelCase parameters
* Updated QuadTree to use the new CollisionMask values and significantly optimised and reduced overall class size
* Updated Collision.seperate to use the new CollisionMask
* Added a callback context parameter to Game.collide, Collision.overlap and the QuadTree class
* Stage.canvas now calls preventDefault() when the context menu is activated (oncontextmenu)
* Added Point.rotate to allow you to rotate a point around another point, with optional distance clamping. Also created test cases.
* Added Group.alpha to apply a globalAlpha before the groups children are rendered. Useful to save on alpha calls.
* Added Group.globalCompositeOperation to apply a composite operation before all of the groups children are rendered.
* Added Camera black list support to Sprite and Group along with Camera.show, Camera.hide and Camera.isHidden methods to populate them.
* Added GameMath.rotatePoint to allow for point rotation at any angle around a given anchor and distance
* Updated World.setSize() to optionally update the VerletManager dimensions as well
* Added GameObject.setPosition(x, y)
* Added Quad.intersectsRaw(left, right, top, bottom, tolerance)
* Updated Sprite.inCamera to correctly apply the scrollFactor to the camera bounds check
* Added Loader.crossOrigin property which is applied to loaded Images
* Added AnimationManager.destroy() to clear out all local references and objects
* Added the clearAnimations parameter to Sprite.loadGraphic(). Allows you to change animation textures but retain the frame data.
* Added the GameObjectFactory to Game. You now make Sprites like this: game.add.sprite(). Much better separation of game object creation methods now. But you'll have to update ALL code, sorry! (blame JesseFreeman for breaking your code and coming up with the idea :)
* Added GameObjectFactory methods to add existing objects to the game world, such as existingSprite(), existingTween(), etc.
* Added the GameObjectFactory to Phaser.State
* Added new format parameter to Loader.addTextureAtlas defining the format. Currently supported: JSON Array and Starling/Sparrow XML.



## Version 0.9.5 - 28th April 2013

* Moved the BootScreen and PauseScreen out of Stage into their own classes (system/screens/BootScreen and PauseScreen).
* Updated the PauseScreen to show a subtle animation effect, making it easier to create your own interesting pause screens.
* Modified Game so it splits into 3 loops - bootLoop, pauseLoop and loop (the core loop).
* Updated the BootScreen with the new logo and new color cycle effect.
* Added Game.isRunning - set to true once the Game.boot process is over IF you gave some functions to the constructor or a state.
* Fixed small bug in Signal.removeAll where it could try to shorten the _bindings even if undefined.
* Added the new FXManager which is used for handling all special effects on Cameras (and soon other game objects).
* Removed Flash, Fade and Shake from the Camera class and moved to the new SpecialFX project.
* SpecialFX compiles to phaser-fx.js in the build folder, which is copied over to Tests. If you don't need the FX, don't include the .js file.
* The project is now generating TypeScript declaration files and all Tests were updated to use them in their references.
* Fixed a bug in Flash, Fade and Shake where the duration would fail on anything above 3 seconds.
* Fixed a bug in Camera Shake that made it go a bit haywire, now shakes correctly.
* Added new Scanlines Camera FX.
* Fixed offset values being ignored in GeomSprite.renderPoint (thanks bapuna).
* Added new Mirror Camera FX. Can mirror the camera image horizontally, vertically or both with an optional fill color overlay.
* Added Camera.disableClipping for when you don't care about things being drawn outside the edge (useful for some FX).
* Updated TilemapLayer so that collision data is now stored in _tempTileBlock to avoid constant array creation during game loop.
* TilemapLayer.getTileOverlaps() now returns all tiles the object overlapped with rather than just a boolean.
* Tilemap.collide now optionally takes callback and context parameters which are used if collision occurs.
* Added Tilemap.collisionCallback and Tilemap.collisionCallbackContext so you can set them once and not re-set them on every call to collide.
* Collision.separateTile now has 2 extra parameters: separateX and separateY. If true the object will be separated on overlap, otherwise just the overlap boolean result is returned.
* Added Tile.separateX and Tile.separateY (both true by default). Set to false if you don't want a tile to stop an object from moving, you just want it to return collision data to your callback.
* Added Tilemap.getTileByIndex(value) to access a specific type of tile, rather than by its map index.
* Added TilemapLayer.putTile(x,y,index) - allows you to insert new tile data into the map layer (create your own tile editor!).
* TilemapLayer.getTileBlock now returns a unique Array of map data, not just a reference to the temporary block array
* Added TilemapLayer.swapTile - scans the given region of the map for all instances of tileA and swaps them for tileB, and vice versa.
* Added TilemapLayer.replaceTile - scans the given region of the map and replaces all instances of tileA with tileB. tileB is left unaffected.
* Added TilemapLayer.fillTiles - fills the given region of the map with the tile specified.
* Added TilemapLayer.randomiseTiles - fills the given region of the map with a random tile from the list specified.
* Added fun new "map draw" test - rebound those carrots! :)
* Changed SoundManager class to respect volume on first play (thanks initials and hackmaniac)



## Version 0.9.4 - 28th April 2013

* Added Tilemap.getTile, getTileFromWorldXY, getTileFromInputXY
* Added Tilemap.setCollisionByIndex and setCollisionByRange
* Added GameObject.renderRotation boolean to control if the sprite will visually rotate or not (useful when angle needs to change but graphics don't)
* Added additional check to Camera.width/height so you cannot set them larger than the Stage size
* Added Collision.separateTile and Tilemap.collide
* Fixed Tilemap bounds check if map was smaller than game dimensions
* Fixed: Made World._cameras public, World.cameras and turned Game.camera into a getter for it (thanks Hackmaniac)
* Fixed: Circle.isEmpty properly checks diameter (thanks bapuna)
* Updated Gruntfile to export new version of phaser.js wrapped in a UMD block for require.js/commonJS (thanks Hackmaniac)



## Version 0.9.3 - 24th April 2013

* Added the new ScrollZone game object. Endlessly useful but especially for scrolling backdrops. Created 6 example tests.
* Added GameObject.hideFromCamera(cameraID) to stop an object rendering to specific cameras (also showToCamera and clearCameraList)
* Added GameObject.setBounds() to confine a game object to a specific area within the world (useful for stopping them going off the edges)
* Added GameObject.outOfBoundsAction, can be either OUT OF BOUNDS STOP which stops the object moving, or OUT OF BOUNDS KILL which kills it.
* Added GameObject.rotationOffset. Useful if your graphics need to rotate but weren't drawn facing zero degrees (to the right).
* Added shiftSinTable and shiftCosTable to the GameMath class to allow for quick iteration through the data tables.
* Added more robust frame checking into AnimationManager
* Re-built Tilemap handling from scratch to allow for proper layered maps (as exported from Tiled / Mappy)
* Tilemap no longer requires a buffer per Camera (in prep for WebGL support)
* Fixed issues with Group not adding reference to Game to newly created objects (thanks JesseFreeman)
* Fixed a potential race condition issue in Game.boot (thanks Hackmaniac)
* Fixed issue with showing frame zero of a texture atlas before the animation started playing (thanks JesseFreeman)
* Fixed a bug where Camera.visible = false would still render
* Removed the need for DynamicTextures to require a key property and updated test cases.
* You can now pass an array or a single value to Input.Keyboard.addKeyCapture().



## Version 0.9.2 - 20th April 2013

* Fixed issue with create not being called if there was an empty init method.
* Added ability to flip a sprite (Sprite.flipped = true) + a test case for it.
* Added ability to restart a sprite animation.
* Sprite animations don't restart if you call play on them when they are already running.
* Added Stage.disablePauseScreen. Set to true to stop your game pausing when the tab loses focus.



## Version 0.9.1 - 19th April 2013

* Added the new align property to GameObjects that controls placement when rendering.
* Added an align example to the Sprites test group (click the mouse to change alignment position)
* Added a new MicroPoint class. Same as Point but much smaller / less functions, updated GameObject to use it.
* Completely rebuilt the Rectangle class to use MicroPoints and store the values of the 9 points around the edges, to be used
for new collision system.
* Game.Input now has 2 signals you can subscribe to for down/up events, see the Sprite align example for use.
* Updated the States examples to bring in-line with 0.9 release.



## Version 0.9 - 18th April 2013

* Large refactoring. Everything now lives inside the Phaser module, so all code and all tests have been updated to reflect this. Makes coding a tiny bit more verbose but stops the framework from globbing up the global namespace. Also should make code-insight work in WebStorm and similar editors.
* Added the new GeomSprite object. This is a sprite that uses a geometry class for display (Circle, Rectangle, Point, Line). It's extremely flexible!
* Added Geometry intersection results objects.
* Added new Collision class and moved some functions there. Contains all the Game Object and Geometry Intersection methods.
* Can now create a sprite animation based on frame names rather than indexes. Useful when you've an animation inside a texture atlas. Added test to show.
* Added addKeyCapture(), removeKeyCapture() and clearCaptures() to Input.Keyboard. Calls event.preventDefault() on any keycode set to capture, allowing you to avoid page scrolling when using the cursor keys in a game for example.
* Added new Motion class which contains lots of handy functions like 'moveTowardsObject', 'velocityFromAngle' and more.
* Tween Manager added. You can now create tweens via Game.createTween (or for more control game.tweens). All the usual suspects are here: Bounce, * Elastic, Quintic, etc and it's hooked into the core game clock, so if your game pauses and resumes your tweens adjust accordingly.



## Version 0.8 - 15th April 2013

* Added ability to set Sprite frame by name (sprite.frameName), useful when you've loaded a Texture Atlas with filename values set rather than using frame indexes.
* Updated texture atlas 4 demo to show this.
* Fixed a bug that would cause a run-time error if you tried to create a sprite using an invalid texture key.
* Added in DynamicTexture support and a test case for it.



## Version 0.7 - 14th April 2013

* Renamed FullScreen to StageScaleMode as it's much more fitting. Tested across Android and iOS with the various scale modes.
* Added in world x/y coordinates to the input class, and the ability to get world x/y input coordinates from any Camera.
* Added the RandomDataGenerator for seeded random number generation.
* Setting the game world size now resizes the default camera (optional bool flag)



## Version 0.6 - 13th April 2013

* Added in Touch support for mobile devices (and desktops that enable it) and populated x/y coords in Input with common values from touch and mouse.
* Added new Circle geometry class (used by Touch) and moved them into a Geom folder.
* Added in Device class for device inspection.
* Added FullScreen class to enable full-screen support on mobile devices (scrolls URL bar out of the way on iOS and Android)



## Version 0.5 - 12th April 2013

* Initial release<|MERGE_RESOLUTION|>--- conflicted
+++ resolved
@@ -2,11 +2,8 @@
 
 ## Version 2.7.4 - to be announced
 
-<<<<<<< HEAD
 * `overlapR`, `overlapX`, and `overlapY` are now reset to 0 when an Arcade Physics Body isn't colliding (#23)
-=======
 * Changed bower package name to `phaser-ce`.
->>>>>>> f009d94e
 * Fixed Arcade.Body.reset() so it resizes the body if the sprite scale has changed (#10).
 * New method Phaser.Math.hypot() calculates the length of the hypotenuse spanning two given lengths
 * Emitter.explode() now launches all particles if the `quantity` argument is omitted (#7). You should pass quantity `0` if you want to launch no particles.
