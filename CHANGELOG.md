--- conflicted
+++ resolved
@@ -13,11 +13,9 @@
 * Added copyBitmapData function to Phaser.Bitmap.
 * Added `layerOffsetX` and `layerOffsetY` properties to `Phaser.TilemapLayer`. This allows offsetting layer positions in a way that plays well with the camera and Arcade physics. Also, these properties are now read from the `offsetx` and `offsety` layer properties of Tiled maps.
 * Fixed Phaser.Plugin.AStar Typescript definitions to get `grunt tsdocs` to work again
-<<<<<<< HEAD
 * Added Phaser.Physics.P2.Body.loadPolygon() functionality that allows the loaded polygon to have a different scale.
-=======
 * Fixed Phaser.Camera.checkBounds() so it doesn't flicker when its view is bigger than its bounds.
->>>>>>> e425236e
+
 
 ## Version 2.7.3 - 9th January 2017
 
