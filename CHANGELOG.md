--- conflicted
+++ resolved
@@ -2,11 +2,8 @@
 
 ## Version 2.7.4 - to be announced
 
-<<<<<<< HEAD
 * New method Phaser.Math.hypot() calculates the length of the hypotenuse spanning two given lengths
-=======
 * Emitter.explode() now launches all particles if the `quantity` argument is omitted (#7). You should pass quantity `0` if you want to launch no particles.
->>>>>>> 985a923f
 * Changed Loader.loadImageTag behavior to exclude firefox from loading cached images (#2534)
 * Added yarn lock file
 * Added travis-ci build script
