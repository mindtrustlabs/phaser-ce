--- conflicted
+++ resolved
@@ -297,28 +297,12 @@
 
 ### Bug Fixes
 
-<<<<<<< HEAD
+* Fixed creature relative anchor points to be absolute (#288).
 * Fixed P2 Physics body not rotating shape (#258)
 
 ### Thanks
 
-@samid737
-=======
-* Added missing Phaser.Graphics TypeScript definitions (#284).
-* Fixed creature relative anchor points to be absolute (#288).
-
-### PIXI updates
-
-* Removed PIXI.Matrix and PIXI.identityMatrix completely from code
-
-### Thanks
-
-@andrewjb123 @dolanmiu, @Dreaded-Gnu
-
-## Version 2.8.2 - 14th July 2017
-
-### New Features
->>>>>>> 0d613a6e
+@andrewjb123, @samid737
 
 ## Version 2.8.3 - 21st July 2017
 
