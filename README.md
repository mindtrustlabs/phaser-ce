# Phaser CE (Community Edition) - HTML5 Game Framework

<img src="http://phaser.io/images/github/arcade-cab.png" align="right">

Phaser is a fast, free, and fun open source HTML5 game framework. It uses a custom build of [Pixi.js](https://github.com/GoodBoyDigital/pixi.js/) for WebGL and Canvas rendering, and supports desktop and mobile web browsers. Games can be compiled to iOS, Android and native desktop apps via 3rd party tools. You can use JavaScript or TypeScript for development. Years after release, Phaser is still one of the [most starred](https://github.com/showcases/javascript-game-engines) game frameworks on GitHub.

Thousands of developers worldwide use Phaser. From indies and multi-national digital agencies, to schools and Universities. Each creating their own incredible [games](http://phaser.io/games/).

Phaser v2 was originally built and maintained by the company [Photon Storm](http://www.photonstorm.com), but was turned over to the community in November 2016.

**Visit:** The [Phaser website](http://phaser.io) and follow on [Twitter](https://twitter.com/photonstorm) (#phaserjs)<br />
**Learn:** [API Docs](https://photonstorm.github.io/phaser-ce/), [Support Forum][forum] and [StackOverflow](http://stackoverflow.com/questions/tagged/phaser-framework)<br />
**Code:** 700+ [Examples](http://phaser.io/examples) (source available in this [repo][examples])<br />
**Read:** Weekly [Phaser World](#newsletter) Newsletter<br />
**Chat:** [Slack](http://phaser.io/community/slack) and [Discord](http://phaser.io/community/discord)<br />
**Extend:** With [Phaser Plugins](http://phaser.io/shop/plugins)<br />
**Be awesome:** [Support](#support) the future of Phaser<br />

Grab the source and join in the fun!

## Contents

- [What's New?](#whats-new)
- [Support Phaser](#support)
- [Phaser World Newsletter](#newsletter)
- [Download Phaser](#download)
- [Getting Started](#getting-started)
- [Building Phaser](#building-phaser)
- [Games made with Phaser](#games)
- [Requirements](#requirements)
- [Change Log](#change-log)
- [Contributing](#contributing)

<a name="whats-new"></a>
![What's New](http://phaser.io/images/github/div-whats-new.png "What's New")

<div align="center"><img src="http://phaser.io/images/github/phaser-ce.png"></div>

> 23rd March 2017

Phaser CE is the Community Edition of [Phaser](https://github.com/photonstorm/phaser). In short, it's a version of Phaser that you, the community, have direct control over.

It was started with the 2.7.0 release and since then the community has worked to continue updating it, fixing bugs and adding new features.

Phaser 2 was a massive milestone for us, and we're still constantly amazed at all the cool things you created, and continue to create with it. Thank you to everyone who has submitted an issue or pull request over the years, or helped the framework grow in any shape or capacity.

As of today all of our in-house resources are spent on building Phaser 3 and beyond. However we fully recognize that lots of you still use Phaser 2, and have a lot to contribute to its future. So this is what we've done:

* Phaser 2.6.2 is the last 'official' release, published on npm as `phaser`
* Phaser 2.7.0 and all future versions have been given to the community to maintain, published on npm as `phaser-ce`

**All Pull Requests made against this repo will be unconditionally approved**.

We'll give GitHub permissions to a select few individuals to help with this process if they request them. And when you, the community, request it, we will publish new versions to npm.

We believe this set-up will give us the best of both worlds. It will allow us to continue focusing our efforts on Phaser 3. And it will allow the community to enhance Phaser 2 for as long as they wish.

As always, check the [Change Log](#change-log) to see what was added recently.

Keep your eyes on the web site, and subscribe to the weekly Phaser World [newsletter](#newsletter). You can also follow on [Twitter](https://twitter.com/photonstorm), or chat in the Phaser [Slack](http://phaser.io/community/slack) and [Discord](http://phaser.io/community/discord) channels.

There are also now more ways than before to help [support](#support) the development of Phaser. The uptake so far has been fantastic, but this is an on-going mission. Thank you to everyone who supports our development. Who shares our belief in the future of HTML5 gaming, and Phasers role in that.

Happy coding everyone!

Cheers,

Rich - [@photonstorm](https://twitter.com/photonstorm)

![boogie](http://www.phaser.io/images/spacedancer.gif)

<a name="support"></a>
![Support Phaser](http://phaser.io/images/github/div-support-phaser.png "Support Phaser")

Developing Phaser takes a lot of time, effort, and money. There are monthly running costs; such as the forum and site, which we maintain 100% ad-free. As well as countless hours of development time, community support, and assistance resolving issues. We do this out of our love for Phaser of course, but at the end of the day there are real tangible costs involved.

If you have found Phaser useful in your development life. Or have made income as a result of using it, and are in a position to support us financially, without causing any detriment to yourself, then please do. There are a number of ways:

* A monthly contribution via [Patreon](https://www.patreon.com/photonstorm).
* A [one-off donation](http://phaser.io/community/donate) via PayPal.
* Purchase any of our [plugins or books](http://phaser.io/shop).
* Companies can sponsor a release of Phaser, or an issue of our newsletter.

It all helps cover our running costs, and genuinely contributes towards future development.

If you would like to sponsor Phaser then please [get in touch](mailto:support@phaser.io). We have sponsorship options available on our GitHub repo, web site, and newsletter. All of which receive tens of thousands of eyeballs per day.

![Weekly Newsletter](http://phaser.io/images/github/div-newsletter.png "Weekly Newsletter")
<a name="newsletter"></a>

<div align="center"><img src="http://phaser.io/images/github/phaser-world.png"></div>

Every Friday we publish the [Phaser World](http://phaser.io/community/newsletter) newsletter. It's packed full of the latest Phaser games, tutorials, videos, meet-ups, talks, and more. It also contains our weekly Development Progress updates. If you want to know what we're working on, this is the newsletter to read!

Previous editions can found on our [Back Issues](http://phaser.io/community/backissues) page.

![Download Phaser](http://phaser.io/images/github/div-download.png "Download Phaser")
<a name="download"></a>

Phaser is [hosted on Github][phaser]. There are a number of ways to download it:

* Clone the git repository via [https][clone-http], [ssh][clone-ssh] or with the Github [Windows][clone-ghwin] or [Mac][clone-ghmac] clients.
* Download as [zip][get-zip] or [tar.gz][get-tgz]
* Download just the build files: [phaser.js][get-js] and [phaser.min.js][get-minjs]
* Checkout with [svn][clone-svn]

### Bower / npm

Install via [bower](http://bower.io)

`bower install phaser`

Install via [npm](https://www.npmjs.com)

`npm install phaser-ce`

Using Browserify? Please [read this](#browserify).

### CDN

[jsDelivr](http://www.jsdelivr.com/#!phaser) is a "super-fast CDN for developers". Include the following in your html:

`<script src="//cdn.jsdelivr.net/phaser-ce/2.7.5/phaser.js"></script>`

or the minified version:

`<script src="//cdn.jsdelivr.net/phaser-ce/2.7.5/phaser.min.js"></script>`

### Phaser Sandbox

If you'd like to try coding in Phaser right now, with nothing more than your web browser, then head over to the [Phaser Sandbox](http://phaser.io/sandbox). You'll find Quick Start templates, and a user-friendly editor filled with handy code-completion features.

### License

Phaser is released under the [MIT License](http://opensource.org/licenses/MIT).

![Getting Started](http://phaser.io/images/github/div-getting-started.png "Getting Started")
<a name="getting-started"></a>

<img src="http://phaser.io/images/github/learn.jpg" align="right">

Our [Getting Started Guide](http://phaser.io/tutorials/getting-started) will get you up to speed quickly. From setting up a web server, to picking an IDE. After which read our [Making your first Game](http://phaser.io/tutorials/making-your-first-phaser-game) tutorial. Please work through this, no matter what your development experience, to learn how Phaser approaches things.

The single biggest Phaser resource is the [Phaser web site](http://phaser.io/news). You'll find hundreds of tutorials, with new ones added every week. Subscribe to the [Phaser World](http://phaser.io/community/newsletter) newsletter for a weekly links round-up.

Using **TypeScript**? [Game From Scratch](http://www.gamefromscratch.com/page/Adventures-in-Phaser-with-TypeScript-tutorial-series.aspx) has a great series of tutorials covering that.

Prefer **videos**? Zenva have an excellent [Phaser video course](https://academy.zenva.com/product/the-complete-mobile-game-development-course-platinum-edition/?a=13), with hours of great material.

### Source Code Examples

Ever since we started Phaser we've been growing and expanding our extensive set of examples. Currently there are over 700 of them, with the full source code and assets available.

Browse the [Phaser Examples](http://phaser.io/examples), or clone the [examples repo][examples], and eat your heart out!

### Interphase

<div align="center"><img src="http://phaser.io/content/interphase/1/images/editorial/pages.jpg"></div>

[Interphase](http://phaser.io/interphase) is a programming book for Phaser developers of all skill levels.

With 400 pages of content you'll find detailed articles, game development "Making Of" guides and tutorials. All were written using the latest version of Phaser, so you won't be learning any out-dated tricks.

As well as the [book](http://phaser.io/interphase) you get all the source code, graphics and assets to go with it, and lots of extras too.

### Phaser Editor - A complete Phaser Editor

[Phaser Editor](http://phaser.io/shop/apps/phaser-editor) is a brand new Eclipse based editor that offers lots of built-in tools specifically for Phaser developers. Handy features include Smart code auto-completion, built-in web server, documentation search, asset management, texture atlas creator, audio sprite creator, asset previews and lots more.

### Game Mechanic Explorer

The [Game Mechanic Explorer](http://gamemechanicexplorer.com) is a great interactive way to learn how to develop specific game mechanics in Phaser. Well worth exploring once you've got your dev environment set-up.

### Mighty Editor - Visual Game Editor

[MightyEditor](http://mightyfingers.com/) is a browser-based visual Phaser game editor. Create your maps with ease, position objects and share them in seconds. It also exports to native Phaser code. Excellent for quickly setting-up levels and scenes.

![Building Phaser](http://phaser.io/images/github/div-building-phaser.png "Building Phaser")
<a name="building-phaser"></a>

Phaser is provided ready compiled in the `build` folder of the repository. There are both plain and minified versions. The plain version is for use during development, and the minified version for production. You can also create your own builds.

### Custom Builds

Phaser includes a grunt based build system, which allows you to strip out  features you may not require, saving hundreds of KB in the process. Don't use any Sound in your game? Then exclude the entire sound system. Don't need Keyboard support? That can be excluded too.

As a result of this work the minimum build size of Phaser is now just 80KB minified and gzipped.

See the [Creating a Custom Phaser Build](http://phaser.io/tutorials/creating-custom-phaser-builds) tutorial for details.

<a name="browserify"></a>
### Browserify / CJS

Phaser was never written to be modular. Everything exists under one single global namespace, and you cannot `require` selected parts of it into your builds. It expects 3 global vars to exist in order to work properly: `Phaser`, `PIXI` and `p2`. The following is one way of doing this:

```
window.PIXI = require('phaser/build/custom/pixi')
window.p2 = require('phaser/build/custom/p2')
window.Phaser = require('phaser/build/custom/phaser-split')
```

If you build a custom version of Phaser it will split the 3 core libs out into their own files, allowing you to require them as above.

We appreciate this is just a band-aid, and not a proper use of modules, but please understand it was never built to be used this way. You're trying to fit a square peg in a round browserify-shaped hole, so compromises have to be made. Please don't open GitHub issues about it as we've no intention of changing Phaser at this stage of its life. Full module based development is available in Phaser v3.

### Webpack

Starting from Phaser 2.4.5 we now include a custom build for Webpack.

You need to add `p2` as a dependency.

##### Webpack Config

```
var path = require('path');
var webpack = require('webpack');

var phaserModule = path.join(__dirname, '/node_modules/phaser/');
var phaser = path.join(phaserModule, 'build/custom/phaser-split.js'),
  pixi = path.join(phaserModule, 'build/custom/pixi.js'),
  p2 = path.join(phaserModule, 'build/custom/p2.js');

module.exports = {
    ...
    module: {
        loaders: [
            { test: /pixi.js/, loader: "script" },
        ]
    },
    resolve: {
        alias: {
            'phaser': phaser,
            'pixi.js': pixi,
            'p2': p2,
        }
    }
    ...
}
```

##### Main js file

```
require('pixi.js');
require('p2');
require('phaser');
```

### Building from source

Should you wish to build Phaser from source you can take advantage of the provided [Grunt](http://gruntjs.com/) scripts. Ensure you have the required packages by running `npm install` first.

Run `grunt` to perform a default build to the `dist` folder.

### Packaging a new release

Releases of new versions of Phaser CE are under the communities control. If you feel there are sufficient fixes, or important ones that warrant a new version release, then please do the following:

1. Make sure the version number is increased, in line with semver policies, in the following files: `package.json` and `src/Phaser.js`

2. Make sure that you have added details of the new version to the `README.md` and `CHANGELOG.md`. This should include a summary of changes made in the version. You can usually obtain this from the commit / PR history. It's nice to credit who made the changes by linking to their GitHub user ID, but isn't a requirement.

3. From the root repo folder, run `grunt jshint` and make sure there are no jshint errors. If there are, please fix them, or request that the original author of the code does so.

4. Once jshint passes run `grunt release`, sit back, and wait. It will build all of the versions of Phaser required, update the doc files, TypeScript defs and lots more. When finished, commit all of the new files and make sure to include a clear message in your commit saying you want this release pushed to npm. Be sure to tag me when doing this, i.e. 'Phaser CE Version 2.X.X. Please publish to npm @photonstorm' - I'll see it, and then publish as soon as I can (often the same day).

![Made With Phaser](http://phaser.io/images/github/div-made-with.png "Made With Phaser")
<a name="games"></a>

Thousands of [games](http://phaser.io/news/category/game) have been made in Phaser. From game jam entries, to titles by some of the largest entertainment brands in the world. Here is a tiny sample. You can find hundreds more on our web site.

[![Game](http://phaser.io/images/github/241/bubble-academy.png)][game10]
[![Game](http://phaser.io/images/github/241/woodventure.png)][game11]
[![Game](http://phaser.io/images/github/241/hopsop.png)][game12]
[![Game](http://phaser.io/images/github/241/banana-mania.png)][game13]
[![Game](http://phaser.io/images/github/241/salazar.png)][game14]
[![Game](http://phaser.io/images/github/241/phaser-shmup.png)][game15]
[![Game](http://phaser.io/images/github/241/trappy-trap.png)][game16]
[![Game](http://phaser.io/images/github/241/runaway-ruins.png)][game17]
[![Game](http://phaser.io/images/github/241/ananias.png)][game18]
[![Game](http://phaser.io/images/github/shot1a.jpg)][game1]
[![Game](http://phaser.io/images/github/shot2a.jpg)][game2]
[![Game](http://phaser.io/images/github/shot3a.jpg)][game3]
[![Game](http://phaser.io/images/github/shot4a.jpg)][game4]
[![Game](http://phaser.io/images/github/shot5b.jpg)][game5]
[![Game](http://phaser.io/images/github/shot6b.jpg)][game6]
[![Game](http://phaser.io/images/github/shot7b.jpg)][game7]
[![Game](http://phaser.io/images/github/shot8.jpg)][game8]
[![Game](http://phaser.io/images/github/shot9.jpg)][game9]

Artwork copyright their respective owners.

We add [new games](http://phaser.io/news/category/game) to the Phaser site weekly, so be sure to send us yours when it's finished!

![Requirements](http://phaser.io/images/github/div-requirements.png "Requirements")
<a name="requirements"></a>

Phaser requires a web browser that supports the [canvas tag](http://caniuse.com/#feat=canvas). This includes Internet Explorer 9+, Firefox, Chrome, Safari and Opera on desktop. iOS Safari, Android Browser and Chrome for Android are supported on mobile.

While Phaser does its best to ensure a consistent cross-platform experience, always be aware of browser and device limitations. This is especially important with memory and GPU limitations on mobile, and legacy browser HTML5 compatibility.

### IE9

If you need to support IE9 / Android 2.x _and_ use P2 physics, then you must use the polyfill in the `resources/IE9 Polyfill` folder. If you don't use P2 (or don't care about IE9!) you can skip this.

### JavaScript and TypeScript

Phaser is developed in ES5 JavaScript. We've made no assumptions about how you like to code, and were careful not to impose a strict structure upon you. You won't find Phaser split into modules, requiring a build step, or making you use a class / inheritance OOP approach. That doesn't mean you can't do so, it just means we don't _force_ you to. It's your choice.

If you code with [TypeScript](http://www.typescriptlang.org/) there are comprehensive definition files in the `typescript` folder. They are for TypeScript 1.4+.

![Change Log](http://phaser.io/images/github/div-change-log.png "Change Log")
<a name="change-log"></a>

## Version 2.7.6 - unreleased

### New Features

### Updates

* TypeScript definitions fixes and updates (#75, #101)
* Docs typo fixes (#101)
* Phaser now destroys BitmapData and RenderTexture objects when clearing the cache (#68). This should reduce memory use.
* `game.add.weapon` now has a `bulletClass` argument. Without this it was difficult to set `bulletClass` before creating the bullet pool.

### Bug Fixes

<<<<<<< HEAD
* Fixed issue when dragging a sprite whose parent is scaled or rotated. Now the sprite follows the cursor correctly.
=======
>>>>>>> 6e8afa0a
* Fixed audio skipping when restarting playback (#78)
* Fixed bad rendering of multiple tinted BitmapText objects (#58)
* Fixed Object.assign not existing on older devices (#81)
* Previously, passing `renderer: Phaser.HEADLESS` to a new Game would set `game.renderType` to `Phaser.CANVAS` and set up the Canvas renderer, which was incorrect (#74). `Phaser.HEADLESS` now sets up a PIXI.CanvasRenderer and `<canvas>` (like before) but doesn't add the canvas to the document. It skips `render` hooks but not the `preRender` and `postRender` hooks (strange).

## Version 2.7.5 - 23rd March 2017

* A hotfix to patch the error `this.preUpdateLifeSpan is not a function` in 2.7.4 (#72)

## Version 2.7.4 - 23rd March 2017

### New Features

* New method Phaser.Math.hypot() calculates the length of the hypotenuse spanning two given lengths
* Added copyBitmapData function to Phaser.Bitmap
* Added noPause logic to src/input/Pointer.js
* Added timeStep parameter pass to state.pauseUpdate call at src/core/Game.js
* Added `tileOffset` (`Phaser.Point`) property to `Phaser.TilemapLayer`. This allows offsetting layer positions in a way that plays well with the camera and Arcade physics. Also, the `offsetx` and `offsety` properties are now read from the layer properties of Tiled maps.

### Updates

* Changed Loader.loadImageTag behavior to exclude firefox from loading cached images (#2534)
* Added yarn lock file
* Added travis-ci build script
* Fixed Phaser.Plugin.AStar Typescript definitions and phaser-ce module name to get `grunt tsdocs` to work again (#33)
* Fixed Phaser.Plugin.AStar.DISTANCE_MANHATTAN according to documentation
* Changed bower package name to `phaser-ce`
* Emitter.explode() now launches all particles if the `quantity` argument is omitted (#7). You should pass quantity `0` if you want to launch no particles.
* `overlapR`, `overlapX`, and `overlapY` are now reset to 0 when an Arcade Physics Body isn't colliding (#23)
* Extened Phaser.Physics.P2.Body.loadPolygon() method by scale parameter, that allows the loaded polygon to have a different scale
* Fixed documentation of Phaser.Video#createVideoFromBlob
* Clarify documentation of Phaser.AnimationManager#updateIfVisible
* Update Phaser.Text#setStyle to not mutate the passed style
* Extended Phaser.Particles.Arcade.Emitter#makeParticles by parameter to pass custom parameters to particle class
* Fixed jshint issues (#46)
* Added call of preUpdateLifeSpan for Phaser.Image#preUpdate (#46)
* Added missing parameter particleArguments at typescript definition file (#46)
* Updated changes at readme and changelog markdown (#69)

### Bug Fixes

* Fixed Arcade.Body.reset() so it resizes the body if the sprite scale has changed (#10).
* Fixed Phaser.Camera.checkBounds() so it doesn't flicker when its view is bigger than its bounds.
* Fixed Phaser.Math#between and Phaser.Math#random to work again
* Reset loader state at Phaser.Loader before complete callbacks (#53)
* Fixed rendering on devices that use older versions of javascript
* Fixed crashes on very old devices
* Phaser.Group#update Fixed group updating if a sprite has been destroyed
* Phaser.Weapon#fire Fix local rotation tracking (#66)
* Fixed memory leak on webaudio at Phaser.Sound

### Pixi Updates

* Fix wrong parameter by calling Phaser.RenderTexture in pixi _generateCachedSprite at DisplayObject
* Fixed jshint issues
* Added preUpdateLifeSpan for Image
* Added missing parameter particleArguments at typescript definition file
* Fixed duplicate touch events in Android Chrome >= 55 due to introduction of PointerEvents.



For changes in previous releases please see the extensive [Version History](CHANGELOG.md).

![Contributing](http://phaser.io/images/github/div-contributing.png "Contributing")
<a name="contributing"></a>

The [Contributors Guide][contribute] contains full details on how to help with Phaser development. The main points are:

- Found a bug? Report it on [GitHub Issues][issues] and include a code sample.

- Before submitting a Pull Request run your code through [JSHint](http://www.jshint.com/) using our [config](https://github.com/photonstorm/phaser-ce/blob/master/.jshintrc).

- Before contributing read the [code of conduct](CODE_OF_CONDUCT.md).

Written something cool in Phaser? Please tell us about it in the [forum][forum], or email support@phaser.io

![Created by](http://phaser.io/images/github/div-created-by.png "Created by")

Phaser is a [Photon Storm](http://www.photonstorm.com) production.

![storm](http://www.phaser.io/images/github/photonstorm-x2.png)

Created by [Richard Davey](mailto:rich@photonstorm.com). Powered by coffee, anime, pixels and love.

The Phaser logo and characters are &copy; 2017 Photon Storm Limited.

All rights reserved.

"Above all, video games are meant to be just one thing: fun. Fun for everyone." - Satoru Iwata

[![Analytics](https://ga-beacon.appspot.com/UA-44006568-2/phaser/index)](https://github.com/igrigorik/ga-beacon)

[get-js]: https://github.com/photonstorm/phaser-ce/releases/download/v2.7.3/phaser.js
[get-minjs]: https://github.com/photonstorm/phaser-ce/releases/download/v2.7.3/phaser.min.js
[get-zip]: https://github.com/photonstorm/phaser-ce/archive/v2.7.3.zip
[get-tgz]: https://github.com/photonstorm/phaser-ce/archive/v2.7.3.tar.gz
[clone-http]: https://github.com/photonstorm/phaser.git
[clone-ssh]: git@github.com:photonstorm/phaser.git
[clone-svn]: https://github.com/photonstorm/phaser
[clone-ghwin]: github-windows://openRepo/https://github.com/photonstorm/phaser-ce
[clone-ghmac]: github-mac://openRepo/https://github.com/photonstorm/phaser-ce
[phaser]: https://github.com/photonstorm/phaser-ce
[issues]: https://github.com/photonstorm/phaser-ce/issues
[examples]: https://github.com/photonstorm/phaser-examples
[contribute]: https://github.com/photonstorm/phaser-ce/blob/master/.github/CONTRIBUTING.md
[forum]: http://www.html5gamedevs.com/forum/14-phaser/

[game1]: https://www.prodigygame.com/Fun-Math-Games/
[game2]: http://www.bbc.co.uk/cbbc/games/deadly-defenders-game
[game3]: http://www.defiantfew.com/
[game4]: http://www.pawpatrol.com/fun.php
[game5]: http://www.fyretale.com/
[game6]: http://www.pocoyo.com/juegos-ninos/caramelos
[game7]: http://www.html5gamedevs.com/topic/11179-phaser-cocoonjs-tap-tap-submarine/
[game8]: http://www.gamepix.com/project/footchinko/
[game9]: http://orcattack.thehobbit.com
[game10]: http://phaser.io/news/2015/06/bubble-academy
[game11]: http://phaser.io/news/2015/07/woodventure
[game12]: http://phaser.io/news/2015/04/hopsop-journey-to-the-top
[game13]: http://phaser.io/news/2015/05/banana-mania
[game14]: http://phaser.io/news/2015/06/salazar-the-alchemist
[game15]: http://phaser.io/news/2015/05/phaser-shmup
[game16]: http://phaser.io/news/2015/05/trappy-trap
[game17]: http://phaser.io/news/2015/04/runaway-ruins
[game18]: http://phaser.io/news/2015/04/ananias<|MERGE_RESOLUTION|>--- conflicted
+++ resolved
@@ -325,10 +325,7 @@
 
 ### Bug Fixes
 
-<<<<<<< HEAD
-* Fixed issue when dragging a sprite whose parent is scaled or rotated. Now the sprite follows the cursor correctly.
-=======
->>>>>>> 6e8afa0a
+* Fixed an issue when dragging a sprite whose parent is scaled or rotated (#108). Now the sprite follows the cursor correctly.
 * Fixed audio skipping when restarting playback (#78)
 * Fixed bad rendering of multiple tinted BitmapText objects (#58)
 * Fixed Object.assign not existing on older devices (#81)
