--- conflicted
+++ resolved
@@ -337,11 +337,8 @@
 ### Bug Fixes
 
 * Fixes circles stick to each other using Arcade physics (#451).
-<<<<<<< HEAD
 * Fixes spelling error in API documentation.
-=======
 * Fixes TS definition for bitmapText in GameObjectCreator (#460).
->>>>>>> 557339a2
 
 ### Thanks
 
