--- conflicted
+++ resolved
@@ -242,11 +242,6 @@
 <a name="change-log"></a>
 ## Change Log
 
-<<<<<<< HEAD
-Version 2.4.0a - "Katar" - 22nd July 2015
-
-Note: Revision `a` of Phaser 2.4.0 includes a fix to the build files that stopped some PIXI classes being undefined (such as TilingSprite). Nothing in the framework itself changed.
-=======
 ## Version 2.4.1 - "Ionin Spring" - 24th July 2015
 
 This is a small point release that updates the Creature runtimes and fixes a couple of small cache issues.
@@ -267,7 +262,6 @@
 * Cache.removeImage now calls destroy on the image BaseTexture, removing it from the PIXI global caches without throwing a warning.
 
 ## Version 2.4.0 - "Katar" - 22nd July 2015
->>>>>>> 9401755a
 
 ### API Changes
 
